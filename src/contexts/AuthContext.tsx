--- conflicted
+++ resolved
@@ -1,8 +1,16 @@
 import React, { createContext, useContext, useState, useEffect, ReactNode } from 'react';
 import { AuthState, User, LoginCredentials, RegisterCredentials, GameCompletionResult } from '../types';
-import { apiService } from '../services/apiService';
-import { calculateLevelFromExp } from '../utils/experienceSystem';
+import { apiService, User as ApiUser } from '../services/apiService';
 import { formatApiError } from '../utils/errorFormatter';
+
+// 转换API用户类型到内部用户类型
+const convertApiUserToUser = (apiUser: ApiUser): User => {
+  return {
+    ...apiUser,
+    createdAt: new Date(apiUser.createdAt),
+    lastLoginAt: new Date(apiUser.lastLoginAt),
+  };
+};
 
 interface AuthContextType {
   authState: AuthState;
@@ -14,11 +22,7 @@
   updateUserProfile: (updates: Partial<User>) => Promise<boolean>;
   handleGameCompletion: (result: GameCompletionResult) => Promise<boolean>;
   resetUserProgress: () => Promise<boolean>;
-<<<<<<< HEAD
   setAuthenticatedUser: (user: User, token: string) => void;
-=======
-  purchaseItem: (itemId: string, price: number) => Promise<boolean>;
->>>>>>> 3be756cd
 }
 
 const AuthContext = createContext<AuthContextType | undefined>(undefined);
@@ -56,15 +60,25 @@
 
   useEffect(() => {
     // 检查是否有保存的登录状态
-<<<<<<< HEAD
     const initializeAuth = async () => {
       if (apiService.isAuthenticated()) {
         try {
           const response = await apiService.getUserProfile();
           if (response.success && response.data) {
+            let user = convertApiUserToUser(response.data.user);
+            
+            // 整合组员的头像显示修复：清理可能不属于当前用户的头像/头像框（防止不同账号互相污染）
+            const owned = user.ownedItems || [];
+            if (user.avatar && !/^default_/.test(user.avatar) && !(typeof user.avatar === 'string' && user.avatar.length <= 2) && !(user.avatar as string).startsWith?.('http') && !owned.includes(user.avatar)) {
+              user.avatar = 'default_user';
+            }
+            if (user.avatarFrame && !owned.includes(user.avatarFrame)) {
+              user.avatarFrame = undefined;
+            }
+            
             setAuthState({
               isAuthenticated: true,
-              user: response.data.user,
+              user: user,
               isLoading: false,
               error: null,
             });
@@ -74,12 +88,24 @@
           console.error('获取用户信息失败:', error);
           apiService.clearAuth();
         }
-=======
-    const savedUser = localStorage.getItem('puzzle_current_user');
-    if (savedUser) {
-      try {
-        let user: User = JSON.parse(savedUser);
-        // 清理可能不属于当前用户的头像/头像框（防止不同账号互相污染）
+      }
+      
+      setAuthState(prev => ({ ...prev, isLoading: false }));
+    };
+
+    initializeAuth();
+  }, []);
+
+  const login = async (credentials: LoginCredentials): Promise<boolean> => {
+    setAuthState(prev => ({ ...prev, isLoading: true, error: null }));
+
+    try {
+      const response = await apiService.login(credentials);
+      
+      if (response.success && response.data) {
+        let user = convertApiUserToUser(response.data.user);
+        
+        // 整合组员的头像显示修复：清理头像/头像框，确保只有当前账号拥有的物品才能生效
         const owned = user.ownedItems || [];
         if (user.avatar && !/^default_/.test(user.avatar) && !(typeof user.avatar === 'string' && user.avatar.length <= 2) && !(user.avatar as string).startsWith?.('http') && !owned.includes(user.avatar)) {
           user.avatar = 'default_user';
@@ -87,73 +113,10 @@
         if (user.avatarFrame && !owned.includes(user.avatarFrame)) {
           user.avatarFrame = undefined;
         }
+        
         setAuthState({
           isAuthenticated: true,
-          user,
-          isLoading: false,
-          error: null,
-        });
-      } catch (error) {
-        localStorage.removeItem('puzzle_current_user');
-        setAuthState(prev => ({ ...prev, isLoading: false }));
->>>>>>> 3be756cd
-      }
-      
-      setAuthState(prev => ({ ...prev, isLoading: false }));
-    };
-
-    initializeAuth();
-  }, []);
-
-  const login = async (credentials: LoginCredentials): Promise<boolean> => {
-    setAuthState(prev => ({ ...prev, isLoading: true, error: null }));
-
-    try {
-      const response = await apiService.login(credentials);
-      
-<<<<<<< HEAD
-      if (response.success && response.data) {
-=======
-      if (!usersResponse.success) {
-        setAuthState(prev => ({
-          ...prev,
-          isLoading: false,
-          error: '无法连接到服务器，请稍后重试',
-        }));
-        return false;
-      }
-
-      const users = usersResponse.data || [];
-      const user = users.find((u: any) => 
-        u.username === credentials.username && u.password === credentials.password
-      );
-
-      if (user) {
-        const { password, ...userWithoutPassword } = user;
-
-        // 更新最后登录时间
-        userWithoutPassword.lastLoginAt = new Date();
-        // 清理头像/头像框，确保只有当前账号拥有的物品才能生效
-        const owned = userWithoutPassword.ownedItems || [];
-        if (userWithoutPassword.avatar && !/^default_/.test(userWithoutPassword.avatar) && !(typeof userWithoutPassword.avatar === 'string' && userWithoutPassword.avatar.length <= 2) && !(userWithoutPassword.avatar as string).startsWith?.('http') && !owned.includes(userWithoutPassword.avatar)) {
-          userWithoutPassword.avatar = 'default_user';
-        }
-        if (userWithoutPassword.avatarFrame && !owned.includes(userWithoutPassword.avatarFrame)) {
-          userWithoutPassword.avatarFrame = undefined;
-        }
-        
-        // 更新云端用户数据
-        const updatedUsers = users.map((u: any) => 
-          u.id === user.id ? { ...u, lastLoginAt: new Date() } : u
-        );
-        
-        await cloudStorage.saveUsers(updatedUsers);
-        localStorage.setItem('puzzle_current_user', JSON.stringify(userWithoutPassword));
-
->>>>>>> 3be756cd
-        setAuthState({
-          isAuthenticated: true,
-          user: response.data.user,
+          user: user,
           isLoading: false,
           error: null,
         });
@@ -205,67 +168,11 @@
       const response = await apiService.register(credentials);
       console.log('收到后端响应:', response);
       
-<<<<<<< HEAD
       if (response.success && response.data) {
         console.log('注册成功');
         setAuthState({
           isAuthenticated: true,
-          user: response.data.user,
-=======
-      if (!usersResponse.success) {
-        setAuthState(prev => ({
-          ...prev,
-          isLoading: false,
-          error: '无法连接到服务器，请稍后重试',
-        }));
-        return false;
-      }
-
-      const users = usersResponse.data || [];
-      
-      // 检查用户名是否已存在
-      if (users.some((u: any) => u.username === credentials.username)) {
-        setAuthState(prev => ({
-          ...prev,
-          isLoading: false,
-          error: '该用户名已被使用',
-        }));
-        return false;
-      }
-
-      // 创建新用户
-      const newUser = {
-        id: Date.now().toString(),
-        username: credentials.username,
-        password: credentials.password, // 在实际项目中应该加密存储
-        createdAt: new Date(),
-        lastLoginAt: new Date(),
-        level: 1,
-        experience: 0,
-        coins: 500, // 初始金币，给多一点用于测试购买
-        totalScore: 0,
-        gamesCompleted: 0,
-        achievements: [], // 初始成就列表
-        bestTimes: {}, // 初始最佳时间记录
-        ownedItems: [], // 新用户默认不拥有任何商店物品
-        recentGameResults: [], // 初始化最近游戏结果
-        difficultyStats: {
-          easyCompleted: 0,
-          mediumCompleted: 0,
-          hardCompleted: 0,
-          expertCompleted: 0,
-        }
-      };
-
-      users.push(newUser);
-      
-      // 保存到云存储
-      const saveResponse = await cloudStorage.saveUsers(users);
-      
-      if (!saveResponse.success) {
-        setAuthState(prev => ({
-          ...prev,
->>>>>>> 3be756cd
+          user: convertApiUserToUser(response.data.user),
           isLoading: false,
           error: null,
         });
@@ -329,44 +236,23 @@
     }
 
     try {
-      const usersResponse = await cloudStorage.getUsers();
-      if (!usersResponse.success) {
-        return false;
-      }
-
-      const users = usersResponse.data || [];
-      const currentUser = authState.user;
-      const newCoins = currentUser.coins + coins;
-      const newExperience = currentUser.experience + experience;
-      const newLevel = calculateLevelFromExp(newExperience);
-
-      // 更新用户数据
-      const updatedUser = {
-        ...currentUser,
-        coins: newCoins,
-        experience: newExperience,
-        level: newLevel,
-      };
-
-      // 更新用户列表
-      const updatedUsers = users.map((u: any) => 
-        u.id === currentUser.id ? { ...u, ...updatedUser } : u
-      );
-
-      // 保存到云端
-      const saveResponse = await cloudStorage.saveUsers(updatedUsers);
-      if (!saveResponse.success) {
-        return false;
-      }
-
-      // 更新本地状态
-      localStorage.setItem('puzzle_current_user', JSON.stringify(updatedUser));
-      setAuthState(prev => ({
-        ...prev,
-        user: updatedUser,
-      }));
-
-      return true;
+      // 调用后端API更新用户奖励
+      const response = await apiService.updateUserRewards(coins, experience);
+      
+      if (response.success) {
+        // 重新获取用户数据来确保状态同步
+        const userResponse = await apiService.getUserProfile();
+        if (userResponse.success && userResponse.data?.user) {
+          setAuthState(prev => ({
+            ...prev,
+            user: convertApiUserToUser(userResponse.data!.user),
+          }));
+        }
+        return true;
+      } else {
+        console.error('更新用户奖励失败:', response.error);
+        return false;
+      }
     } catch (error) {
       console.error('更新用户奖励失败:', error);
       return false;
@@ -381,14 +267,7 @@
     try {
       const currentUser = authState.user;
       
-      // 获取用户列表
-      const usersResponse = await cloudStorage.getUsers();
-      if (!usersResponse.success) {
-        return false;
-      }
-      const users = usersResponse.data || [];
-      
-      // 验证 avatar 和 avatarFrame 是否由用户拥有或为默认项
+      // 整合组员的头像显示修复：验证 avatar 和 avatarFrame 是否由用户拥有或为默认项
       const owned = currentUser.ownedItems || [];
       const sanitizedUpdates: Partial<User> = { ...updates };
       if (updates.avatar) {
@@ -404,31 +283,28 @@
         delete sanitizedUpdates.avatarFrame;
       }
 
-      // 更新用户信息
-      const updatedUser = {
-        ...currentUser,
+      // 调用后端API更新用户资料，先转换类型
+      const apiUpdates: Partial<ApiUser> = {
         ...sanitizedUpdates,
+        createdAt: sanitizedUpdates.createdAt?.toISOString(),
+        lastLoginAt: sanitizedUpdates.lastLoginAt?.toISOString(),
       };
-
-      // 更新用户列表
-      const updatedUsers = users.map((u: any) => 
-        u.id === currentUser.id ? { ...u, ...updatedUser } : u
-      );
-
-      // 保存到云端
-      const saveResponse = await cloudStorage.saveUsers(updatedUsers);
-      if (!saveResponse.success) {
-        return false;
-      }
-
-      // 更新本地状态
-      localStorage.setItem('puzzle_current_user', JSON.stringify(updatedUser));
-      setAuthState(prev => ({
-        ...prev,
-        user: updatedUser,
-      }));
-
-      return true;
+      const response = await apiService.updateUserProfile(apiUpdates);
+      
+      if (response.success) {
+        // 重新获取用户数据来确保状态同步
+        const userResponse = await apiService.getUserProfile();
+        if (userResponse.success && userResponse.data?.user) {
+          setAuthState(prev => ({
+            ...prev,
+            user: convertApiUserToUser(userResponse.data!.user),
+          }));
+        }
+        return true;
+      } else {
+        console.error('更新用户资料失败:', response.error);
+        return false;
+      }
     } catch (error) {
       console.error('更新用户资料失败:', error);
       return false;
@@ -447,97 +323,27 @@
       const gameCompletionData = {
         puzzleName: '自定义拼图', // 默认名称，后续可以传递实际的拼图名称
         difficulty: result.difficulty,
-        pieceShape: 'square', // 默认形状，后续可以根据实际游戏类型传递
+        pieceShape: 'square' as const, // 修复类型错误，使用具体的字面量类型
         gridSize: `${Math.sqrt(result.totalPieces || 9)}x${Math.sqrt(result.totalPieces || 9)}`, // 根据总片数计算网格大小
         totalPieces: result.totalPieces || 9,
         completionTime: result.completionTime,
         moves: result.moves,
-<<<<<<< HEAD
         coinsEarned: result.rewards.coins,
         experienceEarned: result.rewards.experience
-=======
-        totalPieces: result.totalPieces || 0, // 使用结果中的totalPieces
-        timestamp: new Date()
-      });
-
-      // 只保留最近10次游戏结果
-      if (recentGameResults.length > 10) {
-        recentGameResults.splice(0, recentGameResults.length - 10);
-      }
-
-      // 更新难度统计
-      const difficultyStats = {
-        easyCompleted: (currentUser as any).difficultyStats?.easyCompleted || 0,
-        mediumCompleted: (currentUser as any).difficultyStats?.mediumCompleted || 0,
-        hardCompleted: (currentUser as any).difficultyStats?.hardCompleted || 0,
-        expertCompleted: (currentUser as any).difficultyStats?.expertCompleted || 0,
       };
 
-      console.log('🎯 游戏完成前的难度统计:', difficultyStats);
-
-      // 根据当前完成的难度增加对应统计
-      switch (result.difficulty) {
-        case 'easy':
-          difficultyStats.easyCompleted += 1;
-          break;
-        case 'medium':
-          difficultyStats.mediumCompleted += 1;
-          break;
-        case 'hard':
-          difficultyStats.hardCompleted += 1;
-          break;
-        case 'expert':
-          difficultyStats.expertCompleted += 1;
-          break;
-      }
-
-      console.log('🎯 游戏完成后的难度统计:', difficultyStats, '当前难度:', result.difficulty);
-
-      // 检查难度相关成就
-      const difficultyAchievements = [];
-      if (difficultyStats.easyCompleted >= 20 && !achievements.includes('easy_master')) {
-        achievements.push('easy_master');
-        difficultyAchievements.push('easy_master');
-        console.log('🏆 解锁简单模式专家成就!');
-      }
-      if (difficultyStats.hardCompleted >= 10 && !achievements.includes('hard_challenger')) {
-        achievements.push('hard_challenger');
-        difficultyAchievements.push('hard_challenger');
-        console.log('🏆 解锁困难挑战者成就!');
-      }
-      if (difficultyStats.expertCompleted >= 5 && !achievements.includes('expert_elite')) {
-        achievements.push('expert_elite');
-        difficultyAchievements.push('expert_elite');
-        console.log('🏆 解锁专家精英成就!');
-      }
-
-      // 更新用户数据
-      const updatedUser = {
-        ...currentUser,
-        coins: newCoins,
-        experience: newExperience,
-        level: newLevel,
-        gamesCompleted: newGamesCompleted,
-        achievements,
-        bestTimes,
-        recentGameResults,
-        difficultyStats,
-        lastLoginAt: new Date(),
->>>>>>> 3be756cd
-      };
-
       const response = await apiService.recordGameCompletion(gameCompletionData);
       
-      if (response.success && response.data) {
+      if (response.success) {
         // 检查并解锁成就
         await checkAndUnlockAchievements(result, authState.user);
         
         // 重新获取用户数据（包含更新后的金币、经验和成就）
         const userResponse = await apiService.getUserProfile();
-        if (userResponse.success && userResponse.data) {
-          setAuthState(prev => ({
-            ...prev,
-            user: userResponse.data.user
+        if (userResponse.success && userResponse.data?.user) {
+          setAuthState(prev => ({
+            ...prev,
+            user: convertApiUserToUser(userResponse.data!.user)
           }));
         }
 
@@ -554,122 +360,39 @@
     }
   };
 
-  const purchaseItem = async (itemId: string, price: number): Promise<boolean> => {
-    if (!authState.isAuthenticated || !authState.user) {
-      return false;
-    }
-
-    try {
-      const currentUser = authState.user;
-      
-      // 检查是否已拥有该物品
-      if (currentUser.ownedItems?.includes(itemId)) {
-        return false; // 已拥有
-      }
-
-      // 检查金币是否足够
-      if (currentUser.coins < price) {
-        return false; // 金币不足
-      }
-
-      // 获取用户列表
-      const usersResponse = await cloudStorage.getUsers();
-      if (!usersResponse.success) {
-        return false;
-      }
-      const users = usersResponse.data || [];
-
-      // 更新用户数据
-      const updatedUser = {
-        ...currentUser,
-        coins: currentUser.coins - price,
-        ownedItems: [...(currentUser.ownedItems || []), itemId],
-      };
-
-      // 更新用户列表
-      const updatedUsers = users.map((u: any) => 
-        u.id === currentUser.id ? { ...u, ...updatedUser } : u
-      );
-
-      // 保存到云端
-      const saveResponse = await cloudStorage.saveUsers(updatedUsers);
-      if (!saveResponse.success) {
-        return false;
-      }
-
-      // 更新本地状态
-      localStorage.setItem('puzzle_current_user', JSON.stringify(updatedUser));
-      setAuthState(prev => ({
-        ...prev,
-        user: updatedUser,
-      }));
-
-      return true;
-    } catch (error) {
-      console.error('购买物品失败:', error);
-      return false;
-    }
-  };
 
   // 重置用户进度（等级、金币、经验、成就等）
   const resetUserProgress = async (): Promise<boolean> => {
     try {
-      const currentUser = authState.user;
-      if (!currentUser) {
-        console.error('没有当前用户');
-        return false;
-      }
-
-      // 获取所有用户
-      const usersResponse = await cloudStorage.getUsers();
-      if (!usersResponse.success) {
-        console.error('获取用户列表失败:', usersResponse.error);
-        return false;
-      }
-
-      const users = usersResponse.data || [];
-
-      // 重置用户数据到初始状态
-      const resetUser = {
-        ...currentUser,
+      // 调用后端API重置用户进度，如果方法不存在则使用updateUserProfile来重置
+      // 首先重置用户的基本数据
+      const resetData = {
         experience: 0,
-        coins: 100, // 重置为初始金币数量
-        level: 1, // 重置为1级
+        coins: 100,
+        level: 1,
         gamesCompleted: 0,
-        achievements: [], // 清空成就
-        bestTimes: {}, // 清空最佳时间记录
-        totalTimePlayed: 0,
-        recentGameResults: [], // 清空最近游戏结果（重要：重置高效解密者的连续记录）
-        difficultyStats: { // 清空难度统计（重要：重置难度相关成就进度）
-          easyCompleted: 0,
-          mediumCompleted: 0,
-          hardCompleted: 0,
-          expertCompleted: 0,
-        },
-        lastLoginAt: new Date(),
+        achievements: [],
+        bestTimes: {},
+        totalScore: 0
       };
-
-      // 更新用户列表
-      const updatedUsers = users.map((u: any) => 
-        u.id === currentUser.id ? { ...u, ...resetUser } : u
-      );
-
-      // 保存到云端
-      const saveResponse = await cloudStorage.saveUsers(updatedUsers);
-      if (!saveResponse.success) {
-        console.error('保存重置数据失败:', saveResponse.error);
-        return false;
-      }
-
-      // 更新本地状态
-      localStorage.setItem('puzzle_current_user', JSON.stringify(resetUser));
-      setAuthState(prev => ({
-        ...prev,
-        user: resetUser,
-      }));
-
-      console.log('用户进度重置成功');
-      return true;
+      
+      const response = await apiService.updateUserProfile(resetData);
+      
+      if (response.success) {
+        // 重新获取用户数据来确保状态同步
+        const userResponse = await apiService.getUserProfile();
+        if (userResponse.success && userResponse.data?.user) {
+          setAuthState(prev => ({
+            ...prev,
+            user: convertApiUserToUser(userResponse.data!.user),
+          }));
+        }
+        console.log('用户进度重置成功');
+        return true;
+      } else {
+        console.error('重置用户进度失败:', response.error);
+        return false;
+      }
     } catch (error) {
       console.error('重置用户进度失败:', error);
       return false;
@@ -722,10 +445,7 @@
       // 批量解锁成就
       if (achievementsToUnlock.length > 0) {
         console.log('尝试解锁成就:', achievementsToUnlock);
-        const response = await apiService.request('/achievements/batch-update', {
-          method: 'POST',
-          body: JSON.stringify({ achievements: achievementsToUnlock }),
-        });
+        const response = await apiService.batchUpdateAchievements(achievementsToUnlock);
         
         if (response.success) {
           console.log('成就解锁成功:', response.data);
@@ -759,11 +479,7 @@
     updateUserProfile,
     handleGameCompletion,
     resetUserProgress,
-<<<<<<< HEAD
     setAuthenticatedUser,
-=======
-    purchaseItem,
->>>>>>> 3be756cd
   };
 
   return (
