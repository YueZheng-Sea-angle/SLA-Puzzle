/**
 * 后端API服务
 * 用于与拼图大师后端服务器通信
 */

export interface ApiResponse<T = any> {
  success: boolean;
  data?: T;
  error?: string;
  code?: string;
  details?: any; // 用于存储验证错误详情
}

export interface User {
  id: string;
  username: string;
  email?: string;
  avatar?: string;
  avatarFrame?: string;
  level: number;
  experience: number;
  coins: number;
  totalScore: number;
  gamesCompleted: number;
  totalPlayTime: number;
  createdAt: string;
  lastLoginAt: string;
  ownedItems?: string[];
  achievements?: string[];
  bestTimes?: Record<string, number>;
}

export interface LoginCredentials {
  username: string;
  password: string;
}

export interface RegisterCredentials {
  username: string;
  email?: string;
  password: string;
  confirmPassword: string;
}

export interface GameCompletionData {
  puzzleName?: string;
  difficulty: 'easy' | 'medium' | 'hard' | 'expert';
  pieceShape: 'square' | 'triangle' | 'irregular';
  gridSize: string;
  totalPieces: number;
  completionTime: number;
  moves: number;
  coinsEarned?: number;
  experienceEarned?: number;
}

class ApiService {
  private baseURL: string;
  private token: string | null = null;

  constructor() {
    // 从环境变量或配置文件获取API基础URL
<<<<<<< HEAD
    this.baseURL = import.meta.env.VITE_API_BASE_URL || 'http://10.194.112.121:3001/api';

=======
    //this.baseURL = import.meta.env.VITE_API_BASE_URL || 'http://localhost:3001/api';
    this.baseURL = import.meta.env.VITE_API_BASE_URL || 'http://10.194.112.121:3001/api';
>>>>>>> c9179c35
    // 从localStorage获取保存的token
    this.token = localStorage.getItem('puzzle_auth_token');
  }

  /**
   * 设置认证token
   */
  setToken(token: string | null) {
    this.token = token;
    if (token) {
      localStorage.setItem('puzzle_auth_token', token);
    } else {
      localStorage.removeItem('puzzle_auth_token');
    }
  }

  /**
   * 获取认证token
   */
  getToken(): string | null {
    return this.token;
  }

  /**
   * 通用HTTP请求方法
   */
  private async request<T>(
    endpoint: string,
    options: RequestInit = {}
  ): Promise<ApiResponse<T>> {
    const url = `${this.baseURL}${endpoint}`;

    const headers: HeadersInit = {
      'Content-Type': 'application/json',
      ...options.headers,
    };

    // 添加认证头
    if (this.token) {
      headers['Authorization'] = `Bearer ${this.token}`;
    }

    try {
      const response = await fetch(url, {
        ...options,
        headers,
      });

      const data = await response.json();

      if (!response.ok) {
        return {
          success: false,
          error: data.error || '请求失败',
          code: data.code,
          details: data.details,
        };
      }

      return data;
    } catch (error) {
      console.error('API请求错误:', error);
      return {
        success: false,
        error: error instanceof Error ? error.message : '网络错误',
        code: 'NETWORK_ERROR',
      };
    }
  }

  /**
   * 用户注册
   */
  async register(credentials: RegisterCredentials): Promise<ApiResponse<{ token: string; user: User }>> {
    const response = await this.request<{ token: string; user: User }>('/auth/register', {
      method: 'POST',
      body: JSON.stringify(credentials),
    });

    if (response.success && response.data && response.data.token) {
      this.setToken(response.data.token);
    }

    return response;
  }

  /**
   * 用户登录
   */
  async login(credentials: LoginCredentials): Promise<ApiResponse<{ token: string; user: User }>> {
    const response = await this.request<{ token: string; user: User }>('/auth/login', {
      method: 'POST',
      body: JSON.stringify(credentials),
    });

    if (response.success && response.data && response.data.token) {
      this.setToken(response.data.token);
    }

    return response;
  }

  /**
   * 用户登出
   */
  async logout(): Promise<ApiResponse<void>> {
    const response = await this.request<void>('/auth/logout', {
      method: 'POST',
    });

    // 无论服务器响应如何，都清除本地token
    this.setToken(null);

    return response;
  }

  /**
   * 获取用户信息
   */
  async getUserProfile(): Promise<ApiResponse<{ user: User }>> {
    return this.request<{ user: User }>('/auth/profile');
  }

  /**
   * 更新用户资料
   */
  async updateUserProfile(updates: Partial<User>): Promise<ApiResponse<void>> {
    return this.request<void>('/users/profile', {
      method: 'PUT',
      body: JSON.stringify(updates),
    });
  }

  /**
   * 获取用户统计信息
   */
  async getUserStats(): Promise<ApiResponse<any>> {
    return this.request('/users/stats');
  }

  /**
   * 更新用户奖励
   */
  async updateUserRewards(coins: number, experience: number): Promise<ApiResponse<any>> {
    return this.request('/users/rewards', {
      method: 'POST',
      body: JSON.stringify({ coins, experience }),
    });
  }

  /**
   * 获取用户拥有的物品
   */
  async getOwnedItems(): Promise<ApiResponse<any>> {
    return this.request('/users/owned-items');
  }

  /**
   * 获得新物品
   */
  async acquireItem(itemType: string, itemId: string, cost: number = 0): Promise<ApiResponse<any>> {
    return this.request('/users/acquire-item', {
      method: 'POST',
      body: JSON.stringify({ itemType, itemId, cost }),
    });
  }

  /**
   * 获取所有成就
   */
  async getAchievements(): Promise<ApiResponse<any>> {
    return this.request('/achievements');
  }

  /**
   * 获取用户成就
   */
  async getUserAchievements(): Promise<ApiResponse<any>> {
    return this.request('/achievements/user');
  }

  /**
   * 解锁成就
   */
  async unlockAchievement(achievementId: string, progress: number = 1): Promise<ApiResponse<any>> {
    return this.request('/achievements/unlock', {
      method: 'POST',
      body: JSON.stringify({ achievementId, progress }),
    });
  }

  /**
   * 批量更新成就
   */
  async batchUpdateAchievements(achievements: Array<{ achievementId: string; progress: number }>): Promise<ApiResponse<any>> {
    return this.request('/achievements/batch-update', {
      method: 'POST',
      body: JSON.stringify({ achievements }),
    });
  }

  /**
   * 记录游戏完成
   */
  async recordGameCompletion(gameData: GameCompletionData): Promise<ApiResponse<any>> {
    return this.request('/games/complete', {
      method: 'POST',
      body: JSON.stringify(gameData),
    });
  }

  /**
   * 获取游戏历史
   */
  async getGameHistory(page: number = 1, limit: number = 20, filters?: any): Promise<ApiResponse<any>> {
    const params = new URLSearchParams({
      page: page.toString(),
      limit: limit.toString(),
      ...filters,
    });

    return this.request(`/games/history?${params}`);
  }

  /**
   * 获取排行榜
   */
  async getLeaderboard(filters?: any): Promise<ApiResponse<any>> {
    const params = new URLSearchParams(filters || {});
    return this.request(`/games/leaderboard?${params}`);
  }

  /**
   * 获取游戏统计
   */
  async getGameStats(): Promise<ApiResponse<any>> {
    return this.request('/games/stats');
  }

  /**
   * 健康检查
   */
  async healthCheck(): Promise<ApiResponse<any>> {
    return this.request('/health');
  }

  /**
   * 检查是否已登录
   */
  isAuthenticated(): boolean {
    return !!this.token;
  }

  /**
   * 清除认证信息
   */
  clearAuth(): void {
    this.setToken(null);
  }
}

// 创建单例实例
export const apiService = new ApiService();

<<<<<<< HEAD
// 兼容性：为了平滑迁移，保留原有的cloudStorage接口
export const cloudStorage = {
  async getUsers(): Promise<ApiResponse<any[]>> {
    // 如果已登录，尝试从服务器获取用户信息
    if (apiService.isAuthenticated()) {
      const response = await apiService.getUserProfile();
      if (response.success && response.data) {
        return {
          success: true,
          data: [response.data.user],
        };
      }
    }

    // 回退到本地存储
    try {
      const users = localStorage.getItem('puzzle_users');
      return {
        success: true,
        data: users ? JSON.parse(users) : [],
      };
    } catch (error) {
      return {
        success: false,
        error: 'Failed to get users',
      };
    }
  },

  async saveUsers(users: any[]): Promise<ApiResponse<any[]>> {
    // 如果已登录，更新服务器上的用户信息
    if (apiService.isAuthenticated() && users.length > 0) {
      const user = users[0];
      const response = await apiService.updateUserProfile({
        avatar: user.avatar,
        avatarFrame: user.avatarFrame,
        coins: user.coins,
        experience: user.experience,
        level: user.level,
        totalScore: user.totalScore,
        gamesCompleted: user.gamesCompleted,
      });

      if (response.success) {
        return { success: true, data: users };
      }
    }

    // 回退到本地存储
    try {
      localStorage.setItem('puzzle_users', JSON.stringify(users));
      return { success: true, data: users };
    } catch (error) {
      return {
        success: false,
        error: 'Failed to save users',
      };
    }
  },

  async validateUser(username: string, password: string): Promise<ApiResponse<any>> {
    const response = await apiService.login({ username, password });
    if (response.success && response.data) {
      return {
        success: true,
        data: response.data.user,
      };
    }
    return response;
  },

  async checkUsernameExists(username: string): Promise<ApiResponse<boolean>> {
    // 尝试注册来检查用户名是否存在
    const response = await apiService.register({
      username,
      password: 'temp_password',
      confirmPassword: 'temp_password',
    });

    if (!response.success && response.code === 'USER_ALREADY_EXISTS') {
      return { success: true, data: true };
    }

    return { success: true, data: false };
  },
};
=======
// 移除原有的cloudStorage接口，确保所有数据交互都通过API完成
// 不再使用localStorage作为回退方案，所有数据操作都必须通过数据库完成
>>>>>>> c9179c35
<|MERGE_RESOLUTION|>--- conflicted
+++ resolved
@@ -60,13 +60,10 @@
 
   constructor() {
     // 从环境变量或配置文件获取API基础URL
-<<<<<<< HEAD
-    this.baseURL = import.meta.env.VITE_API_BASE_URL || 'http://10.194.112.121:3001/api';
-
-=======
+
     //this.baseURL = import.meta.env.VITE_API_BASE_URL || 'http://localhost:3001/api';
     this.baseURL = import.meta.env.VITE_API_BASE_URL || 'http://10.194.112.121:3001/api';
->>>>>>> c9179c35
+
     // 从localStorage获取保存的token
     this.token = localStorage.getItem('puzzle_auth_token');
   }
@@ -331,94 +328,6 @@
 // 创建单例实例
 export const apiService = new ApiService();
 
-<<<<<<< HEAD
-// 兼容性：为了平滑迁移，保留原有的cloudStorage接口
-export const cloudStorage = {
-  async getUsers(): Promise<ApiResponse<any[]>> {
-    // 如果已登录，尝试从服务器获取用户信息
-    if (apiService.isAuthenticated()) {
-      const response = await apiService.getUserProfile();
-      if (response.success && response.data) {
-        return {
-          success: true,
-          data: [response.data.user],
-        };
-      }
-    }
-
-    // 回退到本地存储
-    try {
-      const users = localStorage.getItem('puzzle_users');
-      return {
-        success: true,
-        data: users ? JSON.parse(users) : [],
-      };
-    } catch (error) {
-      return {
-        success: false,
-        error: 'Failed to get users',
-      };
-    }
-  },
-
-  async saveUsers(users: any[]): Promise<ApiResponse<any[]>> {
-    // 如果已登录，更新服务器上的用户信息
-    if (apiService.isAuthenticated() && users.length > 0) {
-      const user = users[0];
-      const response = await apiService.updateUserProfile({
-        avatar: user.avatar,
-        avatarFrame: user.avatarFrame,
-        coins: user.coins,
-        experience: user.experience,
-        level: user.level,
-        totalScore: user.totalScore,
-        gamesCompleted: user.gamesCompleted,
-      });
-
-      if (response.success) {
-        return { success: true, data: users };
-      }
-    }
-
-    // 回退到本地存储
-    try {
-      localStorage.setItem('puzzle_users', JSON.stringify(users));
-      return { success: true, data: users };
-    } catch (error) {
-      return {
-        success: false,
-        error: 'Failed to save users',
-      };
-    }
-  },
-
-  async validateUser(username: string, password: string): Promise<ApiResponse<any>> {
-    const response = await apiService.login({ username, password });
-    if (response.success && response.data) {
-      return {
-        success: true,
-        data: response.data.user,
-      };
-    }
-    return response;
-  },
-
-  async checkUsernameExists(username: string): Promise<ApiResponse<boolean>> {
-    // 尝试注册来检查用户名是否存在
-    const response = await apiService.register({
-      username,
-      password: 'temp_password',
-      confirmPassword: 'temp_password',
-    });
-
-    if (!response.success && response.code === 'USER_ALREADY_EXISTS') {
-      return { success: true, data: true };
-    }
-
-    return { success: true, data: false };
-  },
-};
-=======
+
 // 移除原有的cloudStorage接口，确保所有数据交互都通过API完成
 // 不再使用localStorage作为回退方案，所有数据操作都必须通过数据库完成
->>>>>>> c9179c35
