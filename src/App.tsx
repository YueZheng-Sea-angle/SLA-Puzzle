--- conflicted
+++ resolved
@@ -21,11 +21,9 @@
 import { MultiplayerRoom } from './services/apiService';
 import './App.css';
 
-<<<<<<< HEAD
+
 type AppView = 'menu' | 'game' | 'editor' | 'irregular-game' | 'tetris-game' | 'achievements' | 'dailyChallenge' | 'multiplayer' | 'shop' | 'profile' | 'leaderboard' | 'settings';
-=======
-type AppView = 'home' | 'singlePlayer' | 'game' | 'editor' | 'irregular-game' | 'achievements' | 'dailyChallenge' | 'multiplayer' | 'multiplayer-game' | 'shop' | 'profile' | 'leaderboard' | 'settings';
->>>>>>> 6f7eda7e
+
 
 const AppContent: React.FC = () => {
   const { authState } = useAuth();
@@ -167,11 +165,10 @@
             onStartGame={handleStartGame}
             onLoadGame={handleLoadGame}
             onStartIrregularGame={handleStartIrregularGame}
-<<<<<<< HEAD
+
             onStartTetrisGame={handleStartTetrisGame}
             onOpenEditor={handleOpenEditor}
-=======
->>>>>>> 6f7eda7e
+
             onOpenAchievements={handleOpenAchievements}
             onOpenDailyChallenge={handleOpenDailyChallenge}
             onOpenShop={handleOpenShop}
