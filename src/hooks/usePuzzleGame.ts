--- conflicted
+++ resolved
@@ -544,7 +544,7 @@
             }
           }
           break;
-<<<<<<< HEAD
+
         case 'rotate':
           // 撤销旋转（预留功能）
           updatedPieces = updatedPieces.map(piece =>
@@ -553,8 +553,7 @@
               : piece
           );
           break;
-=======
->>>>>>> c9179c35
+
         case 'flip':
           // 撤销翻转（预留功能）
           updatedPieces = updatedPieces.map(piece =>
