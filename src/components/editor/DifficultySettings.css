--- conflicted
+++ resolved
@@ -236,13 +236,8 @@
 .shape-card {
   display: flex;
   flex-direction: column;
-<<<<<<< HEAD
   padding: 20px;
   border: 2px solid #e8d5e9;
-=======
-  padding: 20px 12px 20px 12px;
-  border: 2px solid #e5e7eb;
->>>>>>> e88b43ee
   border-radius: 12px;
   background: var(--card-background);
   cursor: pointer;
