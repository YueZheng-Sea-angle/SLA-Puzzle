import React, { useState, useMemo, useCallback } from 'react';
import { Asset } from '../../types';
import { AssetCard } from '../common/AssetCard';
import { Button } from '../common/Button';
import { useAuth } from '../../contexts/AuthContext';
import './AssetLibrary.css';

interface AssetLibraryProps {
  onAssetSelect: (asset: Asset) => void;
  onAssetUpload?: (file: File) => Promise<void>;
  showUpload?: boolean;
}

// 内置素材数据 - 使用项目中现有的素材
const builtinAssets: Asset[] = [
  // 图标类
  {
    id: 'tauri_logo',
    name: 'Tauri Logo',
    category: '图标',
    tags: ['logo', 'tauri', '框架'],
    filePath: '/tauri.svg',
    thumbnail: '/tauri.svg',
    width: 400,
    height: 400,
    fileSize: 5000,
    createdAt: new Date('2024-01-01'),
  },
  {
    id: 'vite_logo',
    name: 'Vite Logo',
    category: '图标',
    tags: ['logo', 'vite', '构建工具'],
    filePath: '/vite.svg',
    thumbnail: '/vite.svg',
    width: 400,
    height: 400,
    fileSize: 5000,
    createdAt: new Date('2024-01-01'),
  },
  {
    id: 'react_logo',
    name: 'React Logo',
    category: '图标',
    tags: ['logo', 'react', '前端框架'],
    filePath: '/react.svg',
    thumbnail: '/react.svg',
    width: 400,
    height: 400,
    fileSize: 5000,
    createdAt: new Date('2024-01-01'),
  },

  // 火山旅梦系列
  {
    id: 'misty_memory_day',
    name: 'MistyMemory_Day',
    category: '火山旅梦',
    tags: ['火山旅梦', 'CG', '回顾'],
    filePath: '/images/SolongAdele/MistyMemory_Day.png',
    thumbnail: '/images/SolongAdele/MistyMemory_Day.png',
    width: 400,
    height: 400,
    fileSize: 150000,
    createdAt: new Date('2024-01-01'),
    isNew: true,
  },
  {
    id: 'misty_memory_night',
    name: 'MistyMemory_Night',
    category: '火山旅梦',
    tags: ['火山旅梦', 'CG', '回顾'],
    filePath: '/images/SolongAdele/MistyMemory_Night.png',
    thumbnail: '/images/SolongAdele/MistyMemory_Night.png',
    width: 400,
    height: 400,
    fileSize: 150000,
    createdAt: new Date('2024-01-01'),
    isNew: true,
  },
  {
    id: 'ill_miss_you',
    name: 'I\'llMissYou',
    category: '火山旅梦',
    tags: ['火山旅梦', 'CG', '回顾'],
    filePath: '/images/SolongAdele/I\'llMissYou.png',
    thumbnail: '/images/SolongAdele/I\'llMissYou.png',
    width: 400,
    height: 400,
    fileSize: 150000,
    createdAt: new Date('2024-01-01'),
    isNew: true,
  },
  {
    id: 'in_the_night',
    name: 'InTheNight',
    category: '火山旅梦',
    tags: ['火山旅梦', 'CG', '回顾'],
    filePath: '/images/SolongAdele/InTheNight.png',
    thumbnail: '/images/SolongAdele/InTheNight.png',
    width: 400,
    height: 400,
    fileSize: 150000,
    createdAt: new Date('2024-01-01'),
    isNew: true,
  },
  {
    id: 'sing_with_me',
    name: 'SingWithMe',
    category: '火山旅梦',
    tags: ['火山旅梦', 'CG', '回顾'],
    filePath: '/images/SolongAdele/SingWithMe.png',
    thumbnail: '/images/SolongAdele/SingWithMe.png',
    width: 400,
    height: 400,
    fileSize: 150000,
    createdAt: new Date('2024-01-01'),
    isNew: true,
  },
  {
    id: 'rain_rain_go_away',
    name: 'RainRainGoAway',
    category: '火山旅梦',
    tags: ['火山旅梦', 'CG', '回顾'],
    filePath: '/images/SolongAdele/RainRainGoAway.png',
    thumbnail: '/images/SolongAdele/RainRainGoAway.png',
    width: 400,
    height: 400,
    fileSize: 150000,
    createdAt: new Date('2024-01-01'),
    isNew: true,
  },
  {
    id: 'enjoy_summer',
    name: 'EnjoySummer',
    category: '火山旅梦',
    tags: ['火山旅梦', 'CG', '回顾'],
    filePath: '/images/SolongAdele/EnjoySummer.png',
    thumbnail: '/images/SolongAdele/EnjoySummer.png',
    width: 400,
    height: 400,
    fileSize: 150000,
    createdAt: new Date('2024-01-01'),
    isNew: true,
  },
  {
    id: 'last_not_last',
    name: 'LastNotLast',
    category: '火山旅梦',
    tags: ['火山旅梦', 'CG', '回顾'],
    filePath: '/images/SolongAdele/LastNotLast.png',
    thumbnail: '/images/SolongAdele/LastNotLast.png',
    width: 400,
    height: 400,
    fileSize: 150000,
    createdAt: new Date('2024-01-01'),
    isNew: true,
  },
  {
    id: 'so_long_adele',
    name: 'SoLongAdele',
    category: '火山旅梦',
    tags: ['火山旅梦', 'CG', '回顾'],
    filePath: '/images/SolongAdele/SoLongAdele.png',
    thumbnail: '/images/SolongAdele/SoLongAdele.png',
    width: 400,
    height: 400,
    fileSize: 150000,
    createdAt: new Date('2024-01-01'),
    isNew: true,
  },
  {
    id: 'dancing_in_the_lava',
    name: 'DancingInTheLava',
    category: '火山旅梦',
    tags: ['火山旅梦', 'CG', '回顾'],
    filePath: '/images/SolongAdele/DancingInTheLava.png',
    thumbnail: '/images/SolongAdele/DancingInTheLava.png',
    width: 400,
    height: 400,
    fileSize: 150000,
    createdAt: new Date('2024-01-01'),
    isNew: true,
  },

  // 自然风光类
  // 新增的自然风光PNG图片
  {
    id: 'aurora',
    name: '极光景象',
    category: '自然风光',
    tags: ['极光', '自然', '夜景', '冰雪'],
    filePath: '/images/nature/aurora.png',
    thumbnail: '/images/nature/aurora.png',
    width: 400,
    height: 400,
    fileSize: 114000,
    createdAt: new Date('2024-01-01'),
  },
  {
    id: 'scene1',
    name: '自然景观',
    category: '自然风光',
    tags: ['自然', '风景', '山水', '户外'],
    filePath: '/images/nature/scene1.png',
    thumbnail: '/images/nature/scene1.png',
    width: 400,
    height: 400,
    fileSize: 138000,
    createdAt: new Date('2024-01-01'),
  },
  {
    id: 'bit',
    name: '北理工',
    category: '自然风光',
    tags: ['大学', '校园', '教育', '建筑'],
    filePath: '/images/nature/BIT.jpg',
    thumbnail: '/images/nature/BIT.jpg',
    width: 400,
    height: 400,
    fileSize: 120000,
    createdAt: new Date('2024-01-01'),
  },
  {
    id: 'white_lake_snow',
    name: '北湖雪',
    category: '自然风光',
    tags: ['雪景', '湖泊', '冬季', '自然'],
    filePath: '/images/nature/WhiteLake_Snow.jpg',
    thumbnail: '/images/nature/WhiteLake_Snow.jpg',
    width: 400,
    height: 400,
    fileSize: 130000,
    createdAt: new Date('2024-01-01'),
  },
  {
    id: 'liangting',
    name: '北湖凉亭',
    category: '自然风光',
    tags: ['凉亭', '湖泊', '古典', '建筑'],
    filePath: '/images/nature/liangting.jpg',
    thumbnail: '/images/nature/liangting.jpg',
    width: 400,
    height: 400,
    fileSize: 110000,
    createdAt: new Date('2024-01-01'),
  },

  // 动物类
  // 新增的动物PNG图片
  {
    id: 'fox',
    name: '机敏狐狸',
    category: '动物',
    tags: ['狐狸', '野生动物', '红色', '动物'],
    filePath: '/images/animals/fox.png',
    thumbnail: '/images/animals/fox.png',
    width: 400,
    height: 400,
    fileSize: 143000,
    createdAt: new Date('2024-01-01'),
  },
  {
    id: 'rabbit',
    name: '可爱兔子',
    category: '动物',
    tags: ['兔子', '宠物', '可爱', '动物'],
    filePath: '/images/animals/rabbit.png',
    thumbnail: '/images/animals/rabbit.png',
    width: 400,
    height: 400,
    fileSize: 593600,
    createdAt: new Date('2024-01-01'),
  },
  {
    id: 'snowbao',
    name: '诡异雪豹',
    category: '动物',
    tags: ['雪豹', '野生动物', '神秘', '雪地'],
    filePath: '/images/animals/snowbao.jpg',
    thumbnail: '/images/animals/snowbao.jpg',
    width: 400,
    height: 400,
    fileSize: 150000,
    createdAt: new Date('2024-01-01'),
  },

  // 建筑类
  // 新增的建筑PNG图片
  {
    id: 'eiffel_tower',
    name: '埃菲尔铁塔',
    category: '建筑',
    tags: ['埃菲尔铁塔', '巴黎', '法国', '地标'],
    filePath: '/images/buildings/Eiffel tower.png',
    thumbnail: '/images/buildings/Eiffel tower.png',
    width: 400,
    height: 400,
    fileSize: 79600,
    createdAt: new Date('2024-01-01'),
  },
  {
    id: 'building1',
    name: '万神殿',
    category: '建筑',
    tags: ['建筑', '罗马', '古典', '历史'],
    filePath: '/images/buildings/build1.png',
    thumbnail: '/images/buildings/build1.png',
    width: 400,
    height: 400,
    fileSize: 214000,
    createdAt: new Date('2024-01-01'),
  },
  {
    id: 'shengbide_cathedral',
    name: '圣彼得大教堂',
    category: '建筑',
    tags: ['教堂', '宗教', '建筑', '艺术', '历史'],
    filePath: '/images/buildings/shengbidecathedral.jpg',
    thumbnail: '/images/buildings/shengbidecathedral.jpg',
    width: 400,
    height: 400,
    fileSize: 180000,
    createdAt: new Date('2024-01-01'),
  },

  // 动漫类
  // 新增的动漫PNG图片
  {
    id: 'blue_eyes',
    name: '青眼白龙',
    category: '动漫',
    tags: ['动漫', '角色', '青眼', '二次元'],
    filePath: '/images/anime/blueeyes.png',
    thumbnail: '/images/anime/blueeyes.png',
    width: 400,
    height: 400,
    fileSize: 2448000,
    createdAt: new Date('2024-01-01'),
  },
  {
    id: 'dimension',
    name: '次元吸引者',
    category: '动漫',
    tags: ['动漫', '角色', '次元', '二次元'],
    filePath: '/images/anime/dimension.png',
    thumbnail: '/images/anime/dimension.png',
    width: 400,
    height: 400,
    fileSize: 2143600,
    createdAt: new Date('2024-01-01'),
  },
  {
    id: 'yugioh',
    name: '闪刀启动 - 交闪',
    category: '动漫',
    tags: ['动漫', '闪刀姬', '卡牌', '二次元'],
    filePath: '/images/anime/yugioh.png',
    thumbnail: '/images/anime/yugioh.png',
    width: 400,
    height: 400,
    fileSize: 636500,
    createdAt: new Date('2024-01-01'),
  },

  // 测试画风
  {
    id: 'landscape1',
    name: '山景风光',
    category: '测试画风',
    tags: ['山景', '自然', '风光', '天空'],
    filePath: '/images/nature/landscape1.svg',
    thumbnail: '/images/nature/landscape1.svg',
    width: 400,
    height: 400,
    fileSize: 8000,
    createdAt: new Date('2024-01-01'),
  },
  {
    id: 'landscape2',
    name: '日落海景',
    category: '测试画风',
    tags: ['日落', '海景', '夕阳', '水面'],
    filePath: '/images/nature/landscape2.svg',
    thumbnail: '/images/nature/landscape2.svg',
    width: 400,
    height: 400,
    fileSize: 7500,
    createdAt: new Date('2024-01-01'),
  },
  {
    id: 'landscape3',
    name: '森林风光',
    category: '测试画风',
    tags: ['森林', '绿色', '树木', '自然'],
    filePath: '/images/nature/landscape3.svg',
    thumbnail: '/images/nature/landscape3.svg',
    width: 400,
    height: 400,
    fileSize: 6000,
    createdAt: new Date('2024-01-01'),
  },
<<<<<<< HEAD
  // 新增的自然风光PNG图片
  {
    id: 'aurora',
    name: '极光景象',
    category: '自然风光',
    tags: ['极光', '自然', '夜景', '冰雪'],
    filePath: '/images/nature/aurora.png',
    thumbnail: '/images/nature/aurora.png',
    width: 400,
    height: 400,
    fileSize: 114000,
    createdAt: new Date('2024-01-01'),
  },
  {
    id: 'scene1',
    name: '自然景观',
    category: '自然风光',
    tags: ['自然', '风景', '山水', '户外'],
    filePath: '/images/nature/scene1.png',
    thumbnail: '/images/nature/scene1.png',
    width: 400,
    height: 400,
    fileSize: 138000,
    createdAt: new Date('2024-01-01'),
  },

  // 动物类
=======
>>>>>>> 58bb408d
  {
    id: 'cat1',
    name: '可爱小猫',
    category: '测试画风',
    tags: ['猫', '宠物', '可爱', '动物'],
    filePath: '/images/animals/cat.svg',
    thumbnail: '/images/animals/cat.svg',
    width: 400,
    height: 400,
    fileSize: 5500,
    createdAt: new Date('2024-01-01'),
  },
<<<<<<< HEAD
  // 新增的动物PNG图片
  {
    id: 'fox',
    name: '机敏狐狸',
    category: '动物',
    tags: ['狐狸', '野生动物', '红色', '动物'],
    filePath: '/images/animals/fox.png',
    thumbnail: '/images/animals/fox.png',
    width: 400,
    height: 400,
    fileSize: 143000,
    createdAt: new Date('2024-01-01'),
  },
  {
    id: 'rabbit',
    name: '可爱兔子',
    category: '动物',
    tags: ['兔子', '宠物', '可爱', '动物'],
    filePath: '/images/animals/rabbit.png',
    thumbnail: '/images/animals/rabbit.png',
    width: 400,
    height: 400,
    fileSize: 593600,
    createdAt: new Date('2024-01-01'),
  },

  // 建筑类
=======
>>>>>>> 58bb408d
  {
    id: 'castle1',
    name: '古典建筑',
    category: '测试画风',
    tags: ['城堡', '建筑', '古典', '历史'],
    filePath: '/images/buildings/castle.svg',
    thumbnail: '/images/buildings/castle.svg',
    width: 400,
    height: 400,
    fileSize: 6500,
    createdAt: new Date('2024-01-01'),
  },
<<<<<<< HEAD
  // 新增的建筑PNG图片
  {
    id: 'eiffel_tower',
    name: '埃菲尔铁塔',
    category: '建筑',
    tags: ['埃菲尔铁塔', '巴黎', '法国', '地标'],
    filePath: '/images/buildings/Eiffel tower.png',
    thumbnail: '/images/buildings/Eiffel tower.png',
    width: 400,
    height: 400,
    fileSize: 79600,
    createdAt: new Date('2024-01-01'),
  },
  {
    id: 'building1',
    name: '万神殿',
    category: '建筑',
    tags: ['建筑', '罗马', '古典', '历史'],
    filePath: '/images/buildings/build1.png',
    thumbnail: '/images/buildings/build1.png',
    width: 400,
    height: 400,
    fileSize: 214000,
    createdAt: new Date('2024-01-01'),
  },

  // 动漫类
=======
>>>>>>> 58bb408d
  {
    id: 'anime1',
    name: '动漫角色',
    category: '测试画风',
    tags: ['动漫', '角色', '卡通', '二次元'],
    filePath: '/images/anime/character.svg',
    thumbnail: '/images/anime/character.svg',
    width: 400,
    height: 400,
    fileSize: 7000,
    createdAt: new Date('2024-01-01'),
  },
  // 新增的动漫PNG图片
  {
    id: 'blue_eyes',
    name: '青眼白龙',
    category: '动漫',
    tags: ['动漫', '角色', '青眼', '二次元'],
    filePath: '/images/anime/blueeyes.png',
    thumbnail: '/images/anime/blueeyes.png',
    width: 400,
    height: 400,
    fileSize: 2448000,
    createdAt: new Date('2024-01-01'),
  },
  {
    id: 'dimension',
    name: '次元吸引者',
    category: '动漫',
    tags: ['动漫', '角色', '次元', '二次元'],
    filePath: '/images/anime/dimension.png',
    thumbnail: '/images/anime/dimension.png',
    width: 400,
    height: 400,
    fileSize: 2143600,
    createdAt: new Date('2024-01-01'),
  },
  {
    id: 'yugioh',
    name: '闪刀启动 - 交闪',
    category: '动漫',
    tags: ['动漫', '闪刀姬', '卡牌', '二次元'],
    filePath: '/images/anime/yugioh.png',
    thumbnail: '/images/anime/yugioh.png',
    width: 400,
    height: 400,
    fileSize: 636500,
    createdAt: new Date('2024-01-01'),
  },
];

// 商店拼图素材 - 默认显示但需要解锁
const shopPuzzleAssets: Asset[] = [
  {
    id: 'puzzle_image_1',
    name: '森林花园',
    category: '专属奖励',
    tags: ['拼图', '素材', '商店', '森林', '花园', '自然', '绿色'],
    filePath: '/images/test1.svg',
    thumbnail: '/images/test1.svg',
    width: 400,
    height: 400,
    fileSize: 8000,
    createdAt: new Date('2024-01-01'),
  },
  {
    id: 'puzzle_image_2',
    name: '黄昏日落',
    category: '专属奖励',
    tags: ['拼图', '素材', '商店', '日落', '黄昏', '太阳', '橙色'],
    filePath: '/images/test2.svg',
    thumbnail: '/images/test2.svg',
    width: 400,
    height: 400,
    fileSize: 9000,
    createdAt: new Date('2024-01-01'),
  },
  {
    id: 'puzzle_image_3',
    name: '玫瑰花园',
    category: '专属奖励',
    tags: ['拼图', '素材', '商店', '玫瑰', '花园', '红色', '浪漫'],
    filePath: '/images/test3.svg',
    thumbnail: '/images/test3.svg',
    width: 400,
    height: 400,
    fileSize: 10000,
    createdAt: new Date('2024-01-01'),
  },
];

export const AssetLibrary: React.FC<AssetLibraryProps> = ({
  onAssetSelect,
  onAssetUpload,
  showUpload = true,
}) => {
  const { authState } = useAuth();
  const [selectedCategory, setSelectedCategory] = useState<string>('all');
  const [customAssets, setCustomAssets] = useState<Asset[]>([]);
  const [searchTerm, setSearchTerm] = useState('');
  const [isUploading, setIsUploading] = useState(false);
  const [visibleCount, setVisibleCount] = useState(20); // 初始显示20个

  const categories = [
    { id: 'all', name: '全部' },
    { id: '图标', name: '图标' },
    { id: '火山旅梦', name: '夏日旋律 ', isNew: true },
    { id: '自然风光', name: '自然风光' },
    { id: '动物', name: '动物' },
    { id: '建筑', name: '建筑' },
    { id: '动漫', name: '动漫' },
    { id: '专属奖励', name: '专属奖励' },
    { id: '测试画风', name: '测试画风' },
  ];

  // 获取用户购买的物品列表
  const userOwnedItems = authState.user?.ownedItems || [];

  // 检查拼图素材是否已解锁（完全参照头像框的检查机制）
  const isPuzzleAssetUnlocked = (assetId: string): boolean => {
    if (!authState.isAuthenticated || !authState.user) {
      return false;
    }
    
    const owned = userOwnedItems;
    
    // 完全参照Profile.tsx中的checkFrameOwnership函数
    // 检查原始ID
    if (owned.includes(assetId)) return true;
    
    // 检查带decoration_前缀的ID（因为商店将拼图素材映射为decoration类型）
    if (owned.includes(`decoration_${assetId}`)) return true;
    
    // 检查带puzzle_前缀的ID（兼容性检查）
    if (!assetId.startsWith('puzzle_') && owned.includes(`puzzle_${assetId}`)) return true;
    
    return false;
  };

  // 处理素材选择，只有解锁的素材才能被选择
  const handleAssetClick = (asset: Asset) => {
    // 检查是否是拼图素材且未解锁
    if (asset.category === '拼图素材' && !isPuzzleAssetUnlocked(asset.id)) {
      alert(`需要先在商店购买 "${asset.name}" 才能解锁使用！`);
      return;
    }

    // 调用父组件的选择回调
    onAssetSelect(asset);
  };

  // 合并所有资源
  const allAssets = [...builtinAssets, ...shopPuzzleAssets, ...customAssets]
    .filter((asset, index, self) =>
      index === self.findIndex(a => a.id === asset.id)
    );

  // 使用useMemo优化过滤逻辑
  const filteredAssets = useMemo(() => {
    return allAssets.filter(asset => {
      const matchesCategory = selectedCategory === 'all' || asset.category === selectedCategory;
      const matchesSearch = searchTerm === '' ||
        asset.name.toLowerCase().includes(searchTerm.toLowerCase()) ||
        asset.tags.some(tag => tag.toLowerCase().includes(searchTerm.toLowerCase()));
      return matchesCategory && matchesSearch;
    });
  }, [allAssets, selectedCategory, searchTerm]);

  // 分批显示的资产
  const visibleAssets = useMemo(() => {
    return filteredAssets.slice(0, visibleCount);
  }, [filteredAssets, visibleCount]);

  // 加载更多函数
  const loadMore = useCallback(() => {
    setVisibleCount(prev => Math.min(prev + 20, filteredAssets.length));
  }, [filteredAssets.length]);

  // 重置可见数量当分类或搜索改变时
  React.useEffect(() => {
    setVisibleCount(20);
  }, [selectedCategory, searchTerm]);

  const handleFileUpload = async (event: React.ChangeEvent<HTMLInputElement>) => {
    const file = event.target.files?.[0];
    if (!file || !onAssetUpload) return;

    setIsUploading(true);
    try {
      await onAssetUpload(file);
      
      // 添加到自定义素材列表
      const newAsset: Asset = {
        id: `custom_${Date.now()}`,
        name: file.name.split('.')[0],
        category: '测试画风',
        tags: [],
        filePath: file.name,
        thumbnail: file.name,
        width: 0, // 实际应用中需要读取图片尺寸
        height: 0,
        fileSize: file.size,
        createdAt: new Date(),
      };
      
      setCustomAssets(prev => [...prev, newAsset]);
    } catch (error) {
      console.error('上传失败:', error);
    } finally {
      setIsUploading(false);
      // 重置文件输入
      event.target.value = '';
    }
  };

  return (
    <div className="asset-library">
      <div className="library-header">
        <h3 className="m-0 text-gray-800 text-xl font-bold">素材库</h3>
        
        <div className="header-controls">
          <div className="search-container">
            <div className="search-box">
              <input
                type="text"
                placeholder="搜索素材..."
                value={searchTerm}
                onChange={(e) => setSearchTerm(e.target.value)}
                className="search-input"
              />
              <span className="search-icon">🔍</span>
            </div>
          </div>
          
          {showUpload && onAssetUpload && (
            <div className="upload-section">
              <input
                type="file"
                accept="image/*"
                onChange={handleFileUpload}
                style={{ display: 'none' }}
                id="asset-upload"
                disabled={isUploading}
              />
              <Button
                onClick={() => document.getElementById('asset-upload')?.click()}
                variant="primary"
                size="small"
                disabled={isUploading}
              >
                {isUploading ? '上传中...' : '上传素材'}
              </Button>
            </div>
          )}
        </div>
      </div>

      {/* 分类标签 */}
      <div className="category-tabs-container">
        <div className="category-tabs">
          {categories.map(category => (
            <button
              key={category.id}
              className={`tab ${selectedCategory === category.id ? 'active' : ''} ${category.isNew ? 'new-category' : ''}`}
              onClick={() => setSelectedCategory(category.id)}
            >
              {category.name}
              {category.isNew && <span className="new-badge">NEW</span>}
            </button>
          ))}
        </div>
      </div>

      {/* 素材网格 */}
      <div className="asset-grid">
        {visibleAssets.map(asset => {
          // 检查拼图素材是否已解锁
          const isPuzzleAsset = asset.category === '拼图素材';
          const isLocked = isPuzzleAsset && !isPuzzleAssetUnlocked(asset.id);

          return (
            <AssetCard
              key={asset.id}
              asset={asset}
              onSelect={handleAssetClick}
              onDelete={asset.category === '测试画风' ? (assetId) => {
                setCustomAssets(prev => prev.filter(a => a.id !== assetId));
              } : undefined}
              isLocked={isLocked}
              lockMessage={`需要先在商店购买 "${asset.name}" 才能解锁使用！`}
            />
          );
        })}

        {/* 加载更多按钮 */}
        {visibleCount < filteredAssets.length && (
          <div className="load-more-container">
            <button 
              className="load-more-button"
              onClick={loadMore}
            >
              加载更多 ({filteredAssets.length - visibleCount} 个剩余)
            </button>
          </div>
        )}

        {filteredAssets.length === 0 && (
          <div className="no-assets">
            <p>没有找到匹配的素材</p>
            <p>尝试调整搜索条件或上传新的素材</p>
          </div>
        )}
      </div>
    </div>
  );
};<|MERGE_RESOLUTION|>--- conflicted
+++ resolved
@@ -400,7 +400,6 @@
     fileSize: 6000,
     createdAt: new Date('2024-01-01'),
   },
-<<<<<<< HEAD
   // 新增的自然风光PNG图片
   {
     id: 'aurora',
@@ -428,8 +427,6 @@
   },
 
   // 动物类
-=======
->>>>>>> 58bb408d
   {
     id: 'cat1',
     name: '可爱小猫',
@@ -442,7 +439,6 @@
     fileSize: 5500,
     createdAt: new Date('2024-01-01'),
   },
-<<<<<<< HEAD
   // 新增的动物PNG图片
   {
     id: 'fox',
@@ -470,8 +466,6 @@
   },
 
   // 建筑类
-=======
->>>>>>> 58bb408d
   {
     id: 'castle1',
     name: '古典建筑',
@@ -484,7 +478,6 @@
     fileSize: 6500,
     createdAt: new Date('2024-01-01'),
   },
-<<<<<<< HEAD
   // 新增的建筑PNG图片
   {
     id: 'eiffel_tower',
@@ -512,8 +505,6 @@
   },
 
   // 动漫类
-=======
->>>>>>> 58bb408d
   {
     id: 'anime1',
     name: '动漫角色',
