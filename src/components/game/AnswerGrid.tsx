--- conflicted
+++ resolved
@@ -70,7 +70,6 @@
     const maxCellWidth = Math.floor(availableWidth / gridSize.cols);
     const maxCellHeight = Math.floor(availableHeight / gridSize.rows);
 
-<<<<<<< HEAD
     // 对于俄罗斯方块拼图，强制使用1:1比例
     if (pieceShape === 'tetris') {
       // 俄罗斯方块使用1:1比例，增大方格大小
@@ -94,17 +93,6 @@
       setCellSize(finalSize);
     }
   }, [gridSize.cols, gridSize.rows, aspectRatio, pieceShape]);
-=======
-    // 取较小值确保所有单元格都能显示
-    const newSize = Math.min(maxCellWidth, maxCellHeight, 140); // 最大140px (降低以避免溢出)
-
-    // 确保单元格大小合理，但对于小网格(如3x3)允许更小的尺寸
-    const minSize = (gridSize.rows <= 3 && gridSize.cols <= 3) ? 80 : 100;
-    const finalSize = Math.max(minSize, newSize);
-
-    setCellSize(finalSize);
-  }, [gridSize.cols, gridSize.rows]);
->>>>>>> 58bb408d
 
   // 处理槽位点击
   const handleSlotClick = (slotIndex: number) => {
@@ -205,50 +193,12 @@
   // 创建网格样式对象
   const gridStyle: React.CSSProperties = {
     gridTemplateColumns: `repeat(${gridSize.cols}, ${cellSize}px)`,
-<<<<<<< HEAD
     gridTemplateRows: `repeat(${gridSize.rows}, ${pieceShape === 'tetris' ? cellSize : (aspectRatio === '16:9' ? Math.floor(cellSize * 9 / 16) : cellSize)}px)`,
-  };
-
-  // 根据网格尺寸动态计算16:9裁剪的缩放因子
-  const get16by9ScaleFactors = () => {
-    const totalCells = gridSize.rows * gridSize.cols;
-    
-    // 根据网格尺寸动态调整缩放比例
-    if (totalCells <= 9) { // 3x3或更小
-      return {
-        gridScale: 1.5,    // 较小放大倍数
-        imageScale: 0.98   // 较小图片缩小
-      };
-    } else if (totalCells <= 16) { // 4x4
-      return {
-        gridScale: 1.9,    // 标准放大倍数
-        imageScale: 0.95   // 标准图片缩小
-      };
-    } else if (totalCells <= 25) { // 5x5
-      return {
-        gridScale: 1.7,    // 中等放大倍数
-        imageScale: 0.96   // 中等图片缩小
-      };
-    } else { // 6x6或更大
-      return {
-        gridScale: 1.4,    // 较小放大倍数
-        imageScale: 0.98   // 较小图片缩小
-      };
-    }
-=======
-    gridTemplateRows: `repeat(${gridSize.rows}, ${cellSize}px)`,
->>>>>>> 58bb408d
   };
 
   return (
     <div className="answer-grid-container" ref={containerRef}>
-<<<<<<< HEAD
       <div 
-=======
-      {/* 网格槽位 */}
-      <div
-        ref={gridRef}
->>>>>>> 58bb408d
         className={`answer-grid ${pieceShape === 'triangle' ? 'triangle-grid' : ''
           } ${pieceShape === 'tetris' ? 'tetris-grid' : ''
           }`}
@@ -434,11 +384,7 @@
                 onDrop={(e) => handleSlotDrop(e, index)}
                 style={{
                   width: `${cellSize}px`,
-<<<<<<< HEAD
                   height: `${pieceShape === 'tetris' ? cellSize : (aspectRatio === '16:9' ? Math.floor(cellSize * 9 / 16) : cellSize)}px`,
-=======
-                  height: `${cellSize}px`,
->>>>>>> 58bb408d
                 }}
               >
                 {/* 槽位编号 */}
