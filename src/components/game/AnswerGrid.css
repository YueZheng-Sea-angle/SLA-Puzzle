.answer-grid-container {
  flex: 1;
  padding: 20px;
  display: flex;
  flex-direction: column;
  position: relative;
  /* 添加以下属性确保高度固定 */
  min-height: 0;
  /* 重要：允许内容收缩 */

  overflow: hidden;
  align-items: center;      /* 新增：内容水平居中 */
  justify-content: center;  /* 新增：内容垂直居中 */
}

.background-image {
  position: absolute;
  top: 20px;
  left: 20px;
  right: 20px;
  /* bottom: 80px; */
  bottom: 100px;
  background-size: cover;
  background-position: center;
  background-repeat: no-repeat;
  opacity: 0.3;
  border-radius: 8px;
  z-index: 0;

  /* 固定背景图位置 */
  position: fixed;
}

.answer-grid {
  position: relative;
  flex: 1;
  display: grid;
  gap: 0px; /* 去除间隙，防止出现细线 */
  background: transparent; /* 去除背景色 */
  border-radius: 8px;
  padding: 0; /* 去除内边距 */
  z-index: 1;

  /* 添加垂直滚动 */
  overflow-y: auto;
  overflow-x: hidden;
  /* 确保网格布局正确 */
  justify-content: center;
  align-content: flex-start;
  /* 从顶部开始对齐 */
  margin-bottom: 20px;
  /* 平滑滚动 */
  scroll-behavior: smooth;
  /* 确保网格单元格不会重叠 */
  grid-auto-flow: row;
}

/* 自定义滚动条样式 */
.answer-grid::-webkit-scrollbar {
  width: 8px;
}

.answer-grid::-webkit-scrollbar-track {
  background: #f1f1f1;
  border-radius: 4px;
}

.answer-grid::-webkit-scrollbar-thumb {
  background: #c1c1c1;
  border-radius: 4px;
}

.answer-grid::-webkit-scrollbar-thumb:hover {
  background: #a8a8a8;
}


.grid-slot {
  position: relative;
  background: white;
  border-radius: 6px;
  cursor: pointer;
  transition: all 0.2s ease;
  display: flex;
  align-items: center;
  justify-content: center;
  overflow: hidden;
  border: 2px solid transparent;
  /* 确保单元格保持正方形 */
  aspect-ratio: 1;
  /* 添加最小尺寸防止过度缩小 */
  min-height: 60px;
  min-width: 60px;
  /* 防止单元格重叠 */
  margin: 0;
}

.grid-slot.empty {
  background: #f8fafc;
  border-style: dashed;
  border-color: #cbd5e1;
}

.grid-slot.empty:hover {
  background: #f1f5f9;
  border-color: #94a3b8;
}

.grid-slot.highlight {
  background: #ecfdf5;
  border-color: #10b981;
  border-style: solid;
}

.grid-slot.occupied {
  background: white;
  border-color: #e2e8f0;
  border-style: solid;
}

.grid-slot.occupied:hover {
  border-color: #3b82f6;
  box-shadow: 0 2px 8px rgba(59, 130, 246, 0.15);
}

.grid-slot.selected {
  border-color: #10b981;
  box-shadow: 0 0 0 2px rgba(16, 185, 129, 0.2);
}

/* 拖拽相关样式 */
.grid-slot.drag-over {
  background: rgba(59, 130, 246, 0.1);
  border-color: #3b82f6;
  border-style: dashed;
  box-shadow: 0 0 0 2px rgba(59, 130, 246, 0.3);
  animation: pulse 1s infinite;
}

@keyframes pulse {

  0%,
  100% {
    transform: scale(1);
  }

  50% {
    transform: scale(1.02);
  }
}

.placed-piece.dragging {
  opacity: 0.5;
  transform: scale(0.95);
  cursor: grabbing;
}

.placed-piece {
  cursor: grab;
}

.placed-piece:active {
  cursor: grabbing;
}

.slot-number {
  position: absolute;
  top: 4px;
  left: 4px;
  background: rgba(0, 0, 0, 0.7);
  color: white;
  font-size: 10px;
  font-weight: 600;
  padding: 2px 4px;
  border-radius: 3px;
  z-index: 3;
}

.placed-piece {
  position: relative;
  width: 100%;
  height: 100%;
  display: flex;
  align-items: center;
  justify-content: center;
}

.placed-piece .piece-image {
  width: 100%;
  height: 100%;
  object-fit: cover;
  display: block;
}

.piece-info {
  position: absolute;
  bottom: 4px;
  right: 4px;
  background: rgba(0, 0, 0, 0.7);
  color: white;
  font-size: 10px;
  font-weight: 600;
  padding: 2px 4px;
  border-radius: 3px;
  z-index: 3;
}

.correctness-indicator {
  position: absolute;
  top: 4px;
  right: 4px;
  width: 20px;
  height: 20px;
  border-radius: 50%;
  display: flex;
  align-items: center;
  justify-content: center;
  font-size: 12px;
  font-weight: bold;
  z-index: 3;
}

.correctness-indicator.correct {
  background: #10b981;
  color: white;
}

.correctness-indicator.incorrect {
  background: #ef4444;
  color: white;
}

.drop-hint {
  position: absolute;
  inset: 0;
  display: flex;
  align-items: center;
  justify-content: center;
  background: rgba(16, 185, 129, 0.1);
  color: #10b981;
  font-size: 12px;
  font-weight: 600;
  border-radius: 6px;
  animation: pulse 2s infinite;
}

@keyframes pulse {

  0%,
  100% {
    opacity: 0.5;
  }

  50% {
    opacity: 1;
  }
}

.grid-info {
  display: flex;
  justify-content: space-between;
  align-items: center;
  background: #f8fafc;
  padding: 12px 16px;
  border-radius: 8px;
  border: 1px solid #e2e8f0;
  flex-shrink: 0;
  /* 防止被压缩 */
}

.completion-status,
.correctness-status {
  font-size: 14px;
  font-weight: 600;
}

.completion-status {
  color: #3b82f6;
}

.correctness-status {
  color: #10b981;
}

/* 响应式设计 */
@media (max-width: 768px) {
  .answer-grid-container {
    padding: 16px;
  }

  .background-image {
    top: 16px;
    left: 16px;
    right: 16px;
    bottom: 80px;
  }

  .answer-grid {
    gap: 1px;
    padding: 1px;
    min-height: 300px;
  }

  .slot-number,
  .piece-info {
    font-size: 9px;
    padding: 1px 3px;
  }

  .correctness-indicator {
    width: 16px;
    height: 16px;
    font-size: 10px;
  }

  .grid-info {
    padding: 10px 12px;
    font-size: 12px;
  }

  .drop-hint {
    font-size: 10px;
  }
}

@media (max-width: 480px) {
  .grid-info {
    flex-direction: column;
    gap: 4px;
    text-align: center;
  }
}

/* 三角形拼图样式 */
.triangle-grid {
  display: grid;
  gap: 2px;
  padding: 2px;
}

.triangle-square-container {
  position: relative;
  border: 1px solid #e2e8f0;
  border-radius: 4px;
  background: rgba(255, 255, 255, 0.8);
  overflow: hidden;
}

.triangle-slot {
  position: absolute;
  width: 100%;
  height: 100%;
  display: flex;
  align-items: center;
  justify-content: center;
  cursor: pointer;
  transition: all 0.2s ease;
  overflow: hidden;
}

.triangle-slot.upper-triangle {
  clip-path: polygon(0% 0%, 100% 0%, 100% 100%);
  /* 上三角形 */
}

.triangle-slot.lower-triangle {
  clip-path: polygon(0% 0%, 0% 100%, 100% 100%);
  /* 下三角形 */
}

.triangle-slot.empty {
  background: rgba(148, 163, 184, 0.1);
  border: 1px dashed #cbd5e1;
}

.triangle-slot.empty:hover {
  background: rgba(59, 130, 246, 0.1);
  border-color: #3b82f6;
}

.triangle-slot.highlight {
  background: rgba(34, 197, 94, 0.2);
  border-color: #22c55e;
  animation: pulse 2s infinite;
}

.triangle-slot.selected {
  background: rgba(251, 191, 36, 0.3);
  border: 2px solid #fbbf24;
  box-shadow: 0 0 0 2px rgba(251, 191, 36, 0.5);
}

.triangle-slot.drag-over {
  background: rgba(34, 197, 94, 0.3);
  border-color: #22c55e;
  transform: scale(1.02);
}

.triangle-slot.dragging {
  opacity: 0.5;
  transform: scale(0.95);
}

.triangle-piece {
  width: 100%;
  height: 100%;
  position: relative;
  display: flex;
  align-items: center;
  justify-content: center;
  cursor: pointer;
  transition: transform 0.2s ease;
}

.triangle-piece:hover {
  transform: scale(1.02);
}

.triangle-piece.upper {
  clip-path: polygon(0% 0%, 100% 0%, 100% 100%);
  /* 上三角形 */
}

.triangle-piece.lower {
  clip-path: polygon(0% 0%, 0% 100%, 100% 100%);
  /* 下三角形 */
}

.triangle-image {
  width: 100%;
  height: 100%;
  object-fit: cover;
  pointer-events: none;
}

.triangle-hint {
  font-size: 10px;
  color: #64748b;
  text-align: center;
  padding: 2px;
  background: rgba(255, 255, 255, 0.9);
  border-radius: 2px;
  line-height: 1.2;
}

/* 三角形槽位编号 */
.triangle-slot .slot-number {
  position: absolute;
  top: 2px;
  left: 2px;
  background: rgba(0, 0, 0, 0.7);
  color: white;
  font-size: 8px;
  font-weight: 600;
  padding: 1px 4px;
  border-radius: 8px;
  z-index: 10;
  min-width: 12px;
  text-align: center;
}

/* 三角形拼图块信息 */
.triangle-piece .piece-info {
  position: absolute;
  bottom: 2px;
  right: 2px;
  background: rgba(59, 130, 246, 0.9);
  color: white;
  font-size: 8px;
  font-weight: 600;
  padding: 1px 3px;
  border-radius: 6px;
  z-index: 10;
}

/* 三角形正确性指示器 */
.triangle-piece .correctness-indicator {
  position: absolute;
  top: 2px;
  right: 2px;
  width: 14px;
  height: 14px;
  border-radius: 50%;
  display: flex;
  align-items: center;
  justify-content: center;
  font-size: 8px;
  font-weight: bold;
  z-index: 10;
}

.triangle-piece .correctness-indicator.correct {
  background: #22c55e;
  color: white;
}

.triangle-piece .correctness-indicator.incorrect {
  background: #ef4444;
  color: white;
}

/* 三角形匹配提示样式 */
.triangle-hint {
  font-size: 10px;
  text-align: center;
  line-height: 1.2;
  padding: 2px;
}

/* 不匹配的三角形提示样式 */
.drop-hint.triangle-hint[data-mismatch="true"] {
  background: rgba(239, 68, 68, 0.1) !important;
  color: #ef4444 !important;
  border: 1px dashed #ef4444;
  animation: shake 0.5s ease-in-out;
}

@keyframes shake {

  0%,
  100% {
    transform: translateX(0);
  }

  25% {
    transform: translateX(-2px);
  }

  75% {
    transform: translateX(2px);
  }
}

/* 网格原图虚影样式 */
.grid-shadow-overlay {
  animation: fadeInShadow 0.3s ease-in-out;
}

.grid-shadow-image {
  filter: brightness(0.8) contrast(0.9);
}

/* 虚影淡入动画 */
@keyframes fadeInShadow {
  from {
    opacity: 0;
  }

  to {
    opacity: 0.3;
  }
}

/* 确保槽位在虚影之上 */
.grid-slot {
  position: relative;
  z-index: 2;
<<<<<<< HEAD
  scrollbar-width: none; /* Firefox 隐藏滚动条 */
}
.answer-grid::-webkit-scrollbar {
  display: none; /* Chrome/Safari/Edge 隐藏滚动条 */
=======
}

/* 俄罗斯方块拼图样式 */
.answer-grid.tetris-grid {
  gap: 1px;
  /* 更小的间隙以显示俄罗斯方块的连续性 */
}

.grid-slot.tetris-slot {
  border: 1px solid #cbd5e1;
  position: relative;
}

.grid-slot.tetris-slot.occupied {
  border: 2px solid #3b82f6;
  background: rgba(59, 130, 246, 0.1);
}

.tetris-cell {
  width: 100%;
  height: 100%;
  position: relative;
  display: flex;
  align-items: center;
  justify-content: center;
}

.tetris-cell-image {
  width: 100%;
  height: 100%;
  object-fit: cover;
  border-radius: 2px;
}

.tetris-fallback {
  width: 100%;
  height: 100%;
  display: flex;
  align-items: center;
  justify-content: center;
  background: rgba(59, 130, 246, 0.2);
}

.tetris-fallback .piece-image {
  width: 80%;
  height: 80%;
  object-fit: cover;
  border-radius: 2px;
}

.tetris-block-indicator {
  position: absolute;
  top: 2px;
  right: 2px;
  background: rgba(59, 130, 246, 0.9);
  color: white;
  font-size: 8px;
  font-weight: bold;
  padding: 1px 3px;
  border-radius: 2px;
  pointer-events: none;
}

.drop-hint.tetris-hint {
  position: absolute;
  top: 50%;
  left: 50%;
  transform: translate(-50%, -50%);
  background: rgba(16, 185, 129, 0.9);
  color: white;
  padding: 2px 4px;
  border-radius: 4px;
  font-size: 10px;
  white-space: nowrap;
  pointer-events: none;
  z-index: 3;
>>>>>>> ae9c72f0
}<|MERGE_RESOLUTION|>--- conflicted
+++ resolved
@@ -555,12 +555,10 @@
 .grid-slot {
   position: relative;
   z-index: 2;
-<<<<<<< HEAD
   scrollbar-width: none; /* Firefox 隐藏滚动条 */
 }
 .answer-grid::-webkit-scrollbar {
   display: none; /* Chrome/Safari/Edge 隐藏滚动条 */
-=======
 }
 
 /* 俄罗斯方块拼图样式 */
@@ -637,5 +635,4 @@
   white-space: nowrap;
   pointer-events: none;
   z-index: 3;
->>>>>>> ae9c72f0
 }