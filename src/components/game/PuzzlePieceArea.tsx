import React from 'react';
import { PuzzlePiece } from '../../types';
import './PuzzlePieceArea.css';

interface PuzzlePieceAreaProps {
  pieces: PuzzlePiece[];
  selectedPieceId: string | null;
  showAnswers: boolean;
  onPieceSelect: (pieceId: string | null) => void;
  onRotatePiece?: (pieceId: string) => void;
  onFlipPiece?: (pieceId: string) => void;
  // 拖拽相关
  draggedPiece?: string | null;
  onDragStart?: (pieceId: string) => void;
  onDragEnd?: () => void;
  onDropToProcessingArea?: () => void;
  // 鱼目混珠特效相关
  fakePieces?: Set<string>;
  hasFakePiecesEffect?: boolean;
}

export const PuzzlePieceArea: React.FC<PuzzlePieceAreaProps> = ({
  pieces,
  selectedPieceId,
  showAnswers,
  onPieceSelect,
  onRotatePiece,
  onFlipPiece,
  draggedPiece,
  onDragStart,
  onDragEnd,
  onDropToProcessingArea,
  fakePieces,
  hasFakePiecesEffect,
}) => {
  const handlePieceClick = (pieceId: string) => {
    onPieceSelect(selectedPieceId === pieceId ? null : pieceId);
  };

  const handlePieceDoubleClick = (pieceId: string) => {
    // 双击旋转（预留功能）
    if (onRotatePiece) {
      onRotatePiece(pieceId);
    }
  };

  const handleContextMenu = (e: React.MouseEvent, pieceId: string) => {
    e.preventDefault();
    // 右键翻转（预留功能）
    if (onFlipPiece) {
      onFlipPiece(pieceId);
    }
  };

  // 拖拽处理函数
  const handleDragStart = (e: React.DragEvent, pieceId: string) => {
    e.dataTransfer.setData('text/plain', pieceId);
    e.dataTransfer.effectAllowed = 'move';
    if (onDragStart) {
      onDragStart(pieceId);
    }
  };

  const handleDragEnd = () => {
    if (onDragEnd) {
      onDragEnd();
    }
  };

  // 处理区作为拖放目标（用于接收从槽位拖回来的拼图）
  const handleDragOver = (e: React.DragEvent) => {
    e.preventDefault();
    e.dataTransfer.dropEffect = 'move';
  };

  const handleDrop = (e: React.DragEvent) => {
    e.preventDefault();
    if (onDropToProcessingArea) {
      onDropToProcessingArea();
    }
  };

  return (
    <div
      className={`puzzle-piece-area ${draggedPiece ? 'can-drop' : ''}`}
      onDragOver={handleDragOver}
      onDrop={handleDrop}
    >
      {pieces.length === 0 ? (
        <div className="empty-area">
          <p>🎉 所有拼图块都已放置！</p>
        </div>
      ) : (
        <div className={`pieces-grid ${pieces.some(p => p.tetrisShape) ? 'tetris-grid' : ''}`}>
          {pieces.map((piece) => (
            <div key={piece.id} className="puzzle-piece-container">
              <div
                className={`puzzle-piece-item ${piece.shape === 'triangle' ? 'triangle-piece' : ''
                  } ${piece.tetrisShape ? 'tetris-piece' : ''
                  } ${selectedPieceId === piece.id ? 'selected' : ''
                  } ${draggedPiece === piece.id ? 'dragging' : ''
                  } ${piece.shape === 'triangle' && piece.id.includes('_upper') ? 'triangle-upper' : ''
                  } ${piece.shape === 'triangle' && piece.id.includes('_lower') ? 'triangle-lower' : ''
                  } ${piece.tetrisShape ? `tetris-${piece.tetrisShape.toLowerCase()}` : ''
                  } ${hasFakePiecesEffect && fakePieces?.has(piece.id) ? 'fake-piece' : ''
                  }`}
                draggable={true}
                onClick={() => handlePieceClick(piece.id)}
                onDoubleClick={() => handlePieceDoubleClick(piece.id)}
                onContextMenu={(e) => handleContextMenu(e, piece.id)}
                onDragStart={(e) => handleDragStart(e, piece.id)}
                onDragEnd={handleDragEnd}
                style={{
                  transform: `rotate(${piece.rotation}deg) ${piece.isFlipped ? 'scaleX(-1)' : ''}`,
                  width: piece.tetrisShape
                    ? piece.tetrisShape === 'I'
                      ? '100px'
                      : piece.tetrisShape === 'I3'
                        ? '240px'
                        : `${Math.min(Math.max(piece.width * 1.2, 120), 200)}px`
                    : undefined,
                  height: piece.tetrisShape
                    ? piece.tetrisShape === 'I'
                      ? '100px' // 俄罗斯方块使用1:1比例
                      : piece.tetrisShape === 'I3'
<<<<<<< HEAD
                        ? '80px' // I3型调整为1:1比例
                        : `${Math.min(Math.max(piece.height * 1.2, 120), 200)}px` // 其他俄罗斯方块保持原有逻辑
                    : piece.shape === 'square' && piece.width && piece.height
                      ? aspectRatio === '16:9' && pieceShape === 'square'
                        ? `${Math.min(Math.max(piece.height * 1.3, 160), 220)}px` // 16:9方形拼图块稍大
                        : `${piece.height}px`
                      : undefined,
                  aspectRatio: piece.tetrisShape ? 'auto' : (piece.shape === 'square' && piece.width && piece.height ? piece.width / piece.height : 1),
=======
                        ? '80px'
                        : `${Math.min(Math.max(piece.height * 1.2, 120), 180)}px`
                    : undefined,
                  aspectRatio: piece.tetrisShape ? 'auto' : 1,
>>>>>>> 58bb408d
                  minWidth: piece.tetrisShape ? undefined : undefined,
                  minHeight: piece.tetrisShape ? undefined : undefined,
                }}
              >
                {showAnswers && (
                  <div className="piece-number">{piece.originalIndex + 1}{hasFakePiecesEffect && fakePieces?.has(piece.id) ? ' (伪造)' : ''}</div>
                )}
                {piece.tetrisShape && (
                  <div className="tetris-shape-label">{piece.tetrisShape}</div>
                )}
                <img
                  src={piece.imageData}
                  alt={`拼图块 ${piece.originalIndex + 1}`}
                  className={`piece-image ${piece.shape === 'triangle' ? 'triangle-image' : ''
                    } ${piece.tetrisShape ? 'tetris-image' : ''
                    }`}
                  draggable={false}
                />
              </div>
              {selectedPieceId === piece.id && (
                <div className="selected-label">已选择</div>
              )}
            </div>
          ))}
        </div>
      )}

      {pieces.length > 0 && (
        <div className="area-tips">
          <p>💡 点击选择拼图块，然后点击答题卡中的目标位置</p>
          <p>🖱️ 或直接拖拽拼图块到答题卡槽位</p>
          <p>🔄 双击可旋转（预留功能）</p>
          <p>🔁 右键可翻转（预留功能）</p>
        </div>
      )}
    </div>
  );
};<|MERGE_RESOLUTION|>--- conflicted
+++ resolved
@@ -123,7 +123,6 @@
                     ? piece.tetrisShape === 'I'
                       ? '100px' // 俄罗斯方块使用1:1比例
                       : piece.tetrisShape === 'I3'
-<<<<<<< HEAD
                         ? '80px' // I3型调整为1:1比例
                         : `${Math.min(Math.max(piece.height * 1.2, 120), 200)}px` // 其他俄罗斯方块保持原有逻辑
                     : piece.shape === 'square' && piece.width && piece.height
@@ -132,12 +131,6 @@
                         : `${piece.height}px`
                       : undefined,
                   aspectRatio: piece.tetrisShape ? 'auto' : (piece.shape === 'square' && piece.width && piece.height ? piece.width / piece.height : 1),
-=======
-                        ? '80px'
-                        : `${Math.min(Math.max(piece.height * 1.2, 120), 180)}px`
-                    : undefined,
-                  aspectRatio: piece.tetrisShape ? 'auto' : 1,
->>>>>>> 58bb408d
                   minWidth: piece.tetrisShape ? undefined : undefined,
                   minHeight: piece.tetrisShape ? undefined : undefined,
                 }}
