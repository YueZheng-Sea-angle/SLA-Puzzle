import React, { useState, useCallback } from 'react';
import { usePuzzleGame } from '../../hooks/usePuzzleGame';
import { PuzzleConfig, GameCompletionResult, GameState } from '../../types';
import { PuzzleWorkspace } from './PuzzleWorkspace';
import { GameCompletionModal } from './GameCompletionModal';
import { SaveLoadModal } from './SaveLoadModal';
import { LeaderboardModal } from '../leaderboard/LeaderboardModal';
import { Button } from '../common/Button';
import { OriginalImagePreview } from '../common/OriginalImagePreview';
import { Timer } from '../common/Timer';
import { GameHelpButton } from '../common/GameHelp';
import { useAuth } from '../../contexts/AuthContext';
import { calculateGameCompletion } from '../../utils/rewardSystem';
import { LeaderboardService } from '../../services/leaderboardService';
import './PuzzleGame.css';

interface PuzzleGameProps {
  puzzleConfig: PuzzleConfig;
  preloadedGameState?: GameState;
  onGameComplete?: (completionTime: number, moves: number) => void;
  onBackToMenu?: () => void;
}

export const PuzzleGame: React.FC<PuzzleGameProps> = ({
  puzzleConfig,
  preloadedGameState,
  onGameComplete,
  onBackToMenu,
}) => {
  const [showAnswers, setShowAnswers] = useState(false);
const [showOriginalImage, setShowOriginalImage] = useState(false);
  const [completionResult, setCompletionResult] = useState<GameCompletionResult | null>(null);
  const [showCompletionModal, setShowCompletionModal] = useState(false);
  const [isProcessingCompletion, setIsProcessingCompletion] = useState(false); // 防重复处理
  const [hasProcessedCompletion, setHasProcessedCompletion] = useState(false); // 标记是否已处理

  // 保存/加载相关状态
  const [showSaveLoadModal, setShowSaveLoadModal] = useState(false);
  const [saveLoadMode, setSaveLoadMode] = useState<'save' | 'load'>('save');

  // 排行榜相关状态
  const [showLeaderboard, setShowLeaderboard] = useState(false);

  const { authState, handleGameCompletion } = useAuth();

  const {
    gameState,
    isGameStarted,
    selectedPiece,
    setSelectedPiece,
    timer,
    initializeGame,
    placePieceToSlot,
    removePieceFromSlot,
    getHint,
    rotatePiece,
    flipPiece,
    undo,
    resetGame,
    // 拖拽相关
    draggedPiece,
    dragOverSlot,
    handleDragStart,
    handleDragEnd,
    handleDragOver,
    handleDragLeave,
    handleDropToSlot,
    handleDropToProcessingArea,
    // 保存/加载相关
    saveGame,
    loadGame,
    getSavedGames,
    deleteSavedGame,
    canSaveGame,
    getGameProgress,
  } = usePuzzleGame({
    userId: authState.user?.id,
    preloadedGameState
  });

  // 开始游戏
  const startGame = useCallback(() => {
    initializeGame(puzzleConfig);
    setHasProcessedCompletion(false); // 重置完成处理标记
    setShowCompletionModal(false);
    setCompletionResult(null);
  }, [initializeGame, puzzleConfig]);

  // 处理再玩一次
  const handlePlayAgain = useCallback(() => {
    setShowCompletionModal(false);
    setCompletionResult(null);
    setHasProcessedCompletion(false); // 重置完成处理标记
    resetGame();
  }, [resetGame]);

  // 处理返回菜单
  const handleBackToMenu = useCallback(() => {
    setShowCompletionModal(false);
    setCompletionResult(null);
    setHasProcessedCompletion(false); // 重置完成处理标记
    if (onBackToMenu) {
      onBackToMenu();
    }
  }, [onBackToMenu]);

  // 处理保存游戏
  const handleSaveGame = useCallback(() => {
    setSaveLoadMode('save');
    setShowSaveLoadModal(true);
  }, []);


  // 关闭保存/加载模态框
  const handleCloseSaveLoadModal = useCallback(() => {
    setShowSaveLoadModal(false);
  }, []);

  // 处理查看排行榜
  const handleShowLeaderboard = useCallback(() => {
    setShowLeaderboard(true);
  }, []);

  // 关闭排行榜模态框
  const handleCloseLeaderboard = useCallback(() => {
    setShowLeaderboard(false);
  }, []);

  // 处理拼图完成
  React.useEffect(() => {
    // 只有当游戏完成且尚未处理过时才执行
    if (gameState?.isCompleted && !hasProcessedCompletion && !isProcessingCompletion) {
      setIsProcessingCompletion(true);
      setHasProcessedCompletion(true);

      const processGameCompletion = async () => {
        try {
          if (authState.isAuthenticated && authState.user) {
            // 根据拼图配置计算理想步数
            const calculatePerfectMoves = (config: PuzzleConfig): number => {
              const baseSize = config.pieces.length;
              const difficultyMultiplier = {
                'easy': 0.8,
                'medium': 1.0,
                'hard': 1.3,
                'expert': 1.6
              };

              // 基础公式：拼图块数 * 难度系数 * 1.2
              return Math.round(baseSize * difficultyMultiplier[config.difficulty] * 1.2);
            };

            const perfectMoves = calculatePerfectMoves(puzzleConfig);
            const totalPieces = puzzleConfig.pieces.length;

            // 计算游戏完成结果
            const result = calculateGameCompletion(
              puzzleConfig.difficulty,
              timer,
              gameState.moves,
              {
                gamesCompleted: authState.user.gamesCompleted + 1, // 使用即将更新的值
                level: authState.user.level,
                experience: authState.user.experience,
                bestTimes: authState.user.bestTimes,
                recentGameResults: (authState.user as any).recentGameResults || [], // 添加最近游戏结果
                difficultyStats: (authState.user as any).difficultyStats || {
                  easyCompleted: 0,
                  mediumCompleted: 0,
                  hardCompleted: 0,
                  expertCompleted: 0,
                }
              },
              authState.user.achievements || [],
              perfectMoves,
              totalPieces
            );

            setCompletionResult(result);
            setShowCompletionModal(true);

            // 更新用户数据
            await handleGameCompletion(result);

            // 记录到排行榜（仅限方形拼图）
            if (authState.user && puzzleConfig.pieceShape === 'square') {
              try {
                LeaderboardService.addEntry({
                  puzzleId: puzzleConfig.id,
                  puzzleName: puzzleConfig.name,
                  playerName: authState.user.username,
                  completionTime: timer,
                  moves: gameState.moves,
                  difficulty: puzzleConfig.difficulty,
                  pieceShape: puzzleConfig.pieceShape,
                  gridSize: `${puzzleConfig.gridSize.rows}x${puzzleConfig.gridSize.cols}`
                });
              } catch (error) {
                console.error('保存排行榜记录失败:', error);
              }
            }

            // 调用原始的完成回调
            if (onGameComplete) {
              onGameComplete(timer, gameState.moves);
            }
          } else if (onGameComplete) {
            // 未登录用户仍然调用原始完成回调
            onGameComplete(timer, gameState.moves);
          }
        } catch (error) {
          console.error('处理游戏完成失败:', error);
        } finally {
          setIsProcessingCompletion(false);
        }
      };

      processGameCompletion();
    }
  }, [gameState?.isCompleted, hasProcessedCompletion, isProcessingCompletion]); // 移除了频繁变化的依赖项

  // 处理键盘快捷键
  React.useEffect(() => {
    const handleKeyPress = (e: KeyboardEvent) => {
      switch (e.key) {
        case 'r':
        case 'R':
          if (selectedPiece) {
            rotatePiece(selectedPiece, 90);
          }
          break;
        case 'l':
        case 'L':
          if (selectedPiece) {
            rotatePiece(selectedPiece, -90);
          }
          break;
        case 'f':
        case 'F':
          if (selectedPiece) {
            flipPiece(selectedPiece);
          }
          break;
        case 'z':
        case 'Z':
          if (e.ctrlKey || e.metaKey) {
            e.preventDefault();
            undo();
          }
          break;
        case 's':
        case 'S':
          if (e.ctrlKey || e.metaKey) {
            e.preventDefault();
            if (canSaveGame()) {
              handleSaveGame();
            }
          }
          break;
        case 'a':
        case 'A':
          if (!e.ctrlKey && !e.metaKey) {
            setShowAnswers(!showAnswers);
          }
          break;
        case 'h':
        case 'H':
          if (!e.ctrlKey && !e.metaKey) {
            // TODO: 实现帮助功能
            alert('帮助功能正在开发中！');
          }
          break;
        case 'Escape':
          if (showSaveLoadModal) {
            setShowSaveLoadModal(false);
          } else {
            setSelectedPiece(null);
          }
          break;
      }
    };

    window.addEventListener('keydown', handleKeyPress);
    return () => window.removeEventListener('keydown', handleKeyPress);
  }, [selectedPiece, rotatePiece, flipPiece, undo, setSelectedPiece, canSaveGame, handleSaveGame, showAnswers, setShowAnswers, showSaveLoadModal]);

  if (!isGameStarted) {
    return (
      <div className="puzzle-game-start">
        <div className="start-content">
          <h2>{puzzleConfig.name}</h2>
          <div className="puzzle-info">
            <p>难度: {puzzleConfig.difficulty}</p>
            <p>拼图块: {puzzleConfig.gridSize.rows} × {puzzleConfig.gridSize.cols}</p>
            <p>形状: {puzzleConfig.pieceShape === 'square' ? '方形' :
              puzzleConfig.pieceShape === 'triangle' ? '三角形' : '异形'}</p>
          </div>
          <div className="start-actions">
            <Button onClick={startGame} variant="primary" size="large">
              开始游戏
            </Button>
            <Button onClick={onBackToMenu} variant="secondary">
              返回菜单
            </Button>
          </div>
        </div>
      </div>
    );
  }

  return (
    <div className="puzzle-game">
      {/* 游戏头部 */}
      <div className="game-header">
        <div className="game-info">
          <h3>{puzzleConfig.name}</h3>
          <div className="game-stats">
            <Timer time={timer} isRunning={!gameState?.isCompleted} />
            <span className="moves-counter">步数: {gameState?.moves || 0}</span>
          </div>
        </div>

        <div className="game-controls">
          <GameHelpButton />
          <Button
            onClick={getHint}
            variant="secondary"
            size="small"
            className="hint-button"
          >
            💡 提示
          </Button>
<<<<<<< HEAD
          <Button
            onClick={() => setShowAnswers(!showAnswers)}
            variant={showAnswers ? "primary" : "secondary"}
=======
          <Button 
            onClick={() => setShowOriginalImage(true)} 
            variant="secondary" 
            size="small"
            className="original-image-button"
          >
            👀 查看原图
          </Button>
          <Button 
            onClick={() => setShowAnswers(!showAnswers)} 
            variant={showAnswers ? "primary" : "secondary"} 
>>>>>>> c9179c35
            size="small"
            className="answer-toggle"
          >
            {showAnswers ? '👁️ 隐藏答案' : '👁️‍🗨️ 显示答案'}
          </Button>
          <Button onClick={undo} variant="secondary" size="small" disabled={!gameState || gameState.history.length === 0}>
            ↩️ 撤销
          </Button>
          <Button
            onClick={handleSaveGame}
            variant="secondary"
            size="small"
            className="save-button"
            disabled={!canSaveGame()}
          >
            💾 保存进度
          </Button>
          {(puzzleConfig.pieceShape === 'square' || puzzleConfig.pieceShape === 'triangle') && (
            <Button
              onClick={handleShowLeaderboard}
              variant="secondary"
              size="small"
              className="leaderboard-button"
            >
              🏆 排行榜
            </Button>
          )}
          <Button onClick={resetGame} variant="secondary" size="small">
            🔄 重置游戏
          </Button>
          <Button onClick={onBackToMenu} variant="danger" size="small">
            🚪 退出游戏
          </Button>
        </div>
      </div>

  <OriginalImagePreview
    imageUrl={puzzleConfig.originalImage}
    isVisible={showOriginalImage}
    onClose={() => setShowOriginalImage(false)}
  />

  {/* 游戏主体 */}
      <div className="game-content">
        {gameState && (
          <PuzzleWorkspace
            gameState={gameState}
            selectedPiece={selectedPiece}
            showAnswers={showAnswers}
            onPieceSelect={setSelectedPiece}
            onPlacePiece={placePieceToSlot}
            onRemovePiece={removePieceFromSlot}
            onRotatePiece={(pieceId) => rotatePiece(pieceId, 90)}
            onFlipPiece={flipPiece}
            draggedPiece={draggedPiece}
            dragOverSlot={dragOverSlot}
            onDragStart={handleDragStart}
            onDragEnd={handleDragEnd}
            onDragOver={handleDragOver}
            onDragLeave={handleDragLeave}
            onDropToSlot={handleDropToSlot}
            onDropToProcessingArea={handleDropToProcessingArea}
          />
        )}

        {/* 新的游戏完成弹窗 */}
        {completionResult && (
          <GameCompletionModal
            result={completionResult}
            isVisible={showCompletionModal}
            onPlayAgain={handlePlayAgain}
            onBackToMenu={handleBackToMenu}
          />
        )}

        {/* 简单完成提示（未登录用户或奖励弹窗未显示时） */}
        {gameState?.isCompleted && !showCompletionModal && (
          <div className="completion-modal">
            <div className="modal-content">
              <h3>🎉 恭喜完成！</h3>
              <p>完成时间: {Math.floor(timer / 60)}:{(timer % 60).toString().padStart(2, '0')}</p>
              <p>总步数: {gameState.moves}</p>
              <div className="modal-actions">
                <Button onClick={handlePlayAgain} variant="primary">
                  再玩一次
                </Button>
                <Button onClick={handleBackToMenu} variant="secondary">
                  返回菜单
                </Button>
              </div>
            </div>
          </div>
        )}

        {/* 保存/加载模态框 */}
        <SaveLoadModal
          isVisible={showSaveLoadModal}
          onClose={handleCloseSaveLoadModal}
          mode={saveLoadMode}
          savedGames={getSavedGames()}
          currentGameProgress={getGameProgress()}
          onSaveGame={saveGame}
          onLoadGame={loadGame}
          onDeleteSave={deleteSavedGame}
        />

        {/* 排行榜模态框 */}
        {(puzzleConfig.pieceShape === 'square' || puzzleConfig.pieceShape === 'triangle') && (
          <LeaderboardModal
            isVisible={showLeaderboard}
            onClose={handleCloseLeaderboard}
            puzzleId={puzzleConfig.id}
            puzzleName={puzzleConfig.name}
            difficulty={puzzleConfig.difficulty}
            pieceShape={puzzleConfig.pieceShape}
          />
        )}
      </div>

      {/* 操作提示 */}
      <div className="game-tips">
        <p>💡 操作提示：点击选择拼图块，再点击答题卡槽位放置 | R键顺时针旋转, L键逆时针旋转 | F键翻转 | Ctrl+Z 撤销 | Ctrl+S 保存进度 | A键切换答案显示 | H键查看提示 | ESC 取消选择</p>
      </div>
    </div>
  );
};<|MERGE_RESOLUTION|>--- conflicted
+++ resolved
@@ -330,11 +330,7 @@
           >
             💡 提示
           </Button>
-<<<<<<< HEAD
-          <Button
-            onClick={() => setShowAnswers(!showAnswers)}
-            variant={showAnswers ? "primary" : "secondary"}
-=======
+
           <Button 
             onClick={() => setShowOriginalImage(true)} 
             variant="secondary" 
@@ -346,7 +342,7 @@
           <Button 
             onClick={() => setShowAnswers(!showAnswers)} 
             variant={showAnswers ? "primary" : "secondary"} 
->>>>>>> c9179c35
+
             size="small"
             className="answer-toggle"
           >
