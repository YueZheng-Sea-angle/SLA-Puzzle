--- conflicted
+++ resolved
@@ -146,7 +146,6 @@
   gap: 8px;
 }
 
-<<<<<<< HEAD
 /* 游戏控制按钮 - 主要按钮 */
 .game-controls button.primary {
   background: var(--soft-blue);
@@ -196,7 +195,8 @@
 .game-controls button.secondary:active {
   transform: translateY(0);
   box-shadow: 0 1px 2px var(--shadow-pink);
-=======
+}
+
 /* 确保游戏控制区域中的按钮文字可见 */
 .game-controls .btn {
   color: white !important;
@@ -219,7 +219,6 @@
   display: inline !important;
   visibility: visible !important;
   color: inherit !important;
->>>>>>> e88b43ee
 }
 
 /* 游戏主体 */
