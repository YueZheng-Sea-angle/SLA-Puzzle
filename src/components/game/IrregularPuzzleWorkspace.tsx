import React, { useState, useCallback, useEffect } from 'react';
import { IrregularPuzzleConfig, IrregularPuzzlePiece as PieceType } from '../../utils/puzzleGenerator/irregular';


interface IrregularPuzzleWorkspaceProps {
  config: IrregularPuzzleConfig;
  onPieceMove?: (pieceId: string, x: number, y: number) => void;
  onPuzzleComplete?: () => void;
  onProgressChange?: (progress: { correct: number; total: number; percentage: number }) => void;
  scale?: number;
  showDebugInfo?: boolean;
}

export const IrregularPuzzleWorkspace: React.FC<IrregularPuzzleWorkspaceProps> = ({
  config,
  onPieceMove,
  onPuzzleComplete,
  onProgressChange,
  scale: _scale = 1,
  showDebugInfo = false
}) => {
  const [pieces, setPieces] = useState<PieceType[]>(config.pieces);
  const [selectedPieceId, setSelectedPieceId] = useState<string | null>(null);
  const [completionStatus, setCompletionStatus] = useState({
    isComplete: false,
    correctPieces: 0,
    totalPieces: config.pieces.length,
    completionRate: 0
  });

  // 更新拼图块位置
  const handlePieceMove = useCallback((pieceId: string, x: number, y: number) => {
    setPieces(prevPieces => {
      const newPieces = prevPieces.map(piece =>
        piece.id === pieceId ? { ...piece, x, y } : piece
      );

      // 通知外部组件
      if (onPieceMove) {
        onPieceMove(pieceId, x, y);
      }

      return newPieces;
    });
  }, [onPieceMove]);

  // 处理拼图块吸附到目标位置
  const handleSnapToTarget = useCallback((pieceId: string) => {
    setPieces(prevPieces => {
      const newPieces = prevPieces.map(piece => {
        if (piece.id !== pieceId) return piece;

        // 检查是否吸附到正确位置
        const targetX = piece.basePosition.x;
        const targetY = piece.basePosition.y;
        const tolerance = 20;

        const deltaX = Math.abs(piece.x - targetX);
        const deltaY = Math.abs(piece.y - targetY);

        if (deltaX <= tolerance && deltaY <= tolerance) {
          // 吸附到正确位置
          return {
            ...piece,
            x: targetX,
            y: targetY,
            isCorrect: true
          };
        }

        return piece;
      });

      return newPieces;
    });
  }, []);

  // 检查拼图完成状态
  useEffect(() => {
    const correctPieces = pieces.filter(piece => piece.isCorrect).length;
    const totalPieces = pieces.length;
    const completionRate = Math.round((correctPieces / totalPieces) * 100);
    const isComplete = correctPieces === totalPieces;

    const newStatus = {
      isComplete,
      correctPieces,
      totalPieces,
      completionRate
    };

    setCompletionStatus(newStatus);

    // 通知进度变化
    if (onProgressChange) {
      onProgressChange({
        correct: correctPieces,
        total: totalPieces,
        percentage: completionRate
      });
    }

    // 检查是否完成
    if (isComplete && !completionStatus.isComplete && onPuzzleComplete) {
      onPuzzleComplete();
    }
  }, [pieces, onProgressChange, onPuzzleComplete, completionStatus.isComplete]);

  // 计算网格参数（提前计算避免在useEffect中使用）
  const gridSize = config.gridLayout.baseSize.width / 5;
  const gridOffset = 50; // 统一网格原点偏移

  // 调试：记录拖拽时的实时对齐信息
  const [dragDebug, setDragDebug] = useState<null | {
    pieceId: string;
    pieceX: number;
    pieceY: number;
    dataX: number;
    dataY: number;
    currentX: number;
    currentY: number;
    gridSize: number;
    gridOffset: number;
    boardLeft: number;
    boardTop: number;
    snapNoOffsetX: number;
    snapNoOffsetY: number;
    snapOffset50X: number;
    snapOffset50Y: number;
    snapBoardOffsetX: number;
    snapBoardOffsetY: number;
  }>(null);

  // 初始化interactjs拖拽
  useEffect(() => {
    // 动态导入interactjs
    import('interactjs').then((interactModule) => {
      const interact = interactModule.default;

      // 清理之前的interactjs实例
      interact('.puzzle-piece').unset();

      // 设置拖拽
      // 计算与页面坐标系对齐的网格原点（board 左上角 + 50 偏移）
      const boardEl = document.getElementById('puzzle-board') as HTMLElement | null;
      const boardRect = boardEl ? boardEl.getBoundingClientRect() : ({ left: 0, top: 0 } as any);
      const cs = boardEl ? window.getComputedStyle(boardEl) : ({} as any);
      const borderLeft = cs && cs.borderLeftWidth ? parseFloat(cs.borderLeftWidth) : 0;
      const borderTop = cs && cs.borderTopWidth ? parseFloat(cs.borderTopWidth) : 0;
      const snapOffsetX = (boardRect.left || 0) + borderLeft + gridOffset;
      const snapOffsetY = (boardRect.top || 0) + borderTop + gridOffset;

      if (showDebugInfo) {
        // eslint-disable-next-line no-console
        console.log('[Irregular][initInteract] snapOffset(page)=', { snapOffsetX: Math.round(snapOffsetX), snapOffsetY: Math.round(snapOffsetY), gridSize, borderLeft, borderTop });
      }

      interact('.puzzle-piece')
        .draggable({
          modifiers: [
            interact.modifiers.snap({
              targets: [
                interact.snappers.grid({
                  x: gridSize,
                  y: gridSize,
                  // 注意：interact 的 grid offset 使用的是“页面坐标系”，
                  // 因此需要加上拼接板相对于页面的偏移
                  offset: { x: snapOffsetX, y: snapOffsetY }
                })
              ],
              range: Infinity,
              relativePoints: [{ x: 0, y: 0 }]
            })
            // 移除restrict限制，允许拼图块在待拼接区域和拼接板之间自由拖拽
          ],
          inertia: true
        })
        .on('dragstart', function (event: any) {
          event.target.style.zIndex = '1000';
          event.target.style.cursor = 'grabbing';
        })
        .on('dragmove', function (event: any) {
          const target = event.target;
          const x = (parseFloat(target.getAttribute('data-x')) || 0) + event.dx;
          const y = (parseFloat(target.getAttribute('data-y')) || 0) + event.dy;

          target.style.transform = `translate(${x}px, ${y}px)`;
          target.setAttribute('data-x', x);
          target.setAttribute('data-y', y);

          // 拖拽中不更新 state，只做调试计算，避免 transform/data-x 基准漂移
          const pieceId = target.getAttribute('data-piece-id');
          if (pieceId) {
            const piece = pieces.find(p => p.id === pieceId);
            if (piece) {
              const actualX = piece.x + x;
              const actualY = piece.y + y;
              if (showDebugInfo) {
                try {
                  const boardEl = document.getElementById('puzzle-board') as HTMLElement | null;
                  const boardRect = boardEl ? boardEl.getBoundingClientRect() : { left: 0, top: 0 } as any;
                  const snapNoOffsetX = Math.round(actualX / gridSize) * gridSize;
                  const snapNoOffsetY = Math.round(actualY / gridSize) * gridSize;
                  const snapOffset50X = Math.round((actualX - gridOffset) / gridSize) * gridSize + gridOffset;
                  const snapOffset50Y = Math.round((actualY - gridOffset) / gridSize) * gridSize + gridOffset;
                  const localMouseX = event.pageX - (boardRect.left || 0);
                  const localMouseY = event.pageY - (boardRect.top || 0);
                  const snapBoardOffsetX = Math.round((localMouseX - gridOffset) / gridSize) * gridSize + gridOffset;
                  const snapBoardOffsetY = Math.round((localMouseY - gridOffset) / gridSize) * gridSize + gridOffset;
                  setDragDebug({
                    pieceId,
                    pieceX: piece.x,
                    pieceY: piece.y,
                    dataX: x,
                    dataY: y,
                    currentX: actualX,
                    currentY: actualY,
                    gridSize,
                    gridOffset,
                    boardLeft: boardRect.left,
                    boardTop: boardRect.top,
                    snapNoOffsetX,
                    snapNoOffsetY,
                    snapOffset50X,
                    snapOffset50Y,
                    snapBoardOffsetX,
                    snapBoardOffsetY
                  });
                } catch { }
              }
            }
          }
        })
        .on('dragend', function (event: any) {
          event.target.style.zIndex = '';
          event.target.style.cursor = 'grab';

<<<<<<< HEAD
          // 在 dragend 时一次性提交状态并判断拖拽位置
=======
          // 在 dragend 时一次性提交状态并做吸附判断
>>>>>>> e91868aa
          const pieceId = event.target.getAttribute('data-piece-id');
          const piece = pieces.find(p => p.id === pieceId);
          if (piece) {
            const finalX = parseFloat(event.target.getAttribute('data-x')) || 0;
            const finalY = parseFloat(event.target.getAttribute('data-y')) || 0;
            const finalPieceX = piece.x + finalX;
            const finalPieceY = piece.y + finalY;

            // 检测拖拽位置：左侧为待拼接区域（x < 300），右侧为拼接板区域（x >= 300）
            const isInWaitingArea = finalPieceX < 300;

            if (isInWaitingArea) {
              // 拖拽到待拼接区域：重置拼图块位置
              setPieces(prevPieces => {
                return prevPieces.map(p => {
                  if (p.id === pieceId) {
                    return {
                      ...p,
                      x: 0, // 重置位置，让它回到待拼接区域显示
                      y: 0,
                      isCorrect: false // 标记为未完成
                    };
                  }
                  return p;
                });
              });

              // 通知外部组件拼图块已移回
              if (onPieceMove) {
                onPieceMove(pieceId, 0, 0);
              }
            } else {
              // 拖拽到拼接板区域：进行网格对齐和吸附检查
              const alignedX = Math.round((finalPieceX - gridOffset) / gridSize) * gridSize + gridOffset;
              const alignedY = Math.round((finalPieceY - gridOffset) / gridSize) * gridSize + gridOffset;

              // 更新拼图块状态
              setPieces(prevPieces => {
                return prevPieces.map(p => {
                  if (p.id === pieceId) {
                    // 检查是否在正确位置（根据原始数据）
                    const targetX = piece.expandedPosition.x + gridOffset;
                    const targetY = piece.expandedPosition.y + gridOffset;
                    const isAtCorrectPosition = Math.abs(alignedX - targetX) < 30 && 
                                               Math.abs(alignedY - targetY) < 30;
                    
                    return {
                      ...p,
                      x: alignedX,
                      y: alignedY,
                      isCorrect: isAtCorrectPosition // 根据位置准确性更新状态
                    };
                  }
                  return p;
                });
              });

              // 通知外部组件拼图块位置
              if (onPieceMove) {
                onPieceMove(pieceId, alignedX, alignedY);
              }
            }

            // 重置拖拽状态
            event.target.setAttribute('data-x', '0');
            event.target.setAttribute('data-y', '0');
            event.target.style.transform = '';
          }
        });
    });

    // 清理函数
    return () => {
      import('interactjs').then((interactModule) => {
        const interact = interactModule.default;
        interact('.puzzle-piece').unset();
      });
    };
  }, [gridSize, pieces, onPieceMove, handleSnapToTarget]);

  // 监听拼图块位置变化，重置interactjs状态
  useEffect(() => {
    pieces.filter(piece => piece.isDraggable && piece.isCorrect).forEach(piece => {
      const element = document.querySelector(`[data-piece-id="${piece.id}"]`) as HTMLElement;
      if (element) {
        // 重置interactjs的transform状态
        element.style.transform = 'translate(0px, 0px)';
        element.setAttribute('data-x', '0');
        element.setAttribute('data-y', '0');
      }
    });
  }, [pieces.map(p => `${p.id}-${p.x}-${p.y}`).join(',')]); // 依赖于每个拼图块的位置

  // 处理拼图块选择和移动
  const handlePieceClick = useCallback((pieceId: string) => {
    const piece = pieces.find(p => p.id === pieceId);
    if (!piece) return;

    const isInWaiting = !piece.isCorrect;

    if (isInWaiting) {
      // 在待拼接区域：直接移动到拼接板中心位置
      const boardCenterX = 300; // 拼接板中心X坐标
      const boardCenterY = 250; // 拼接板中心Y坐标
      
      setPieces(prevPieces => {
        return prevPieces.map(p => {
          if (p.id === pieceId) {
            const newX = boardCenterX - piece.expandedSize.width / 2;
            const newY = boardCenterY - piece.expandedSize.height / 2;
            
            return {
              ...p,
              x: newX,
              y: newY,
              isCorrect: false // 标记为已放置但未完成（需要用户调整到正确位置）
            };
          }
          return p;
        });
      });
      
      // 通知外部组件拼图块已移动
      if (onPieceMove) {
        const newX = boardCenterX - piece.expandedSize.width / 2;
        const newY = boardCenterY - piece.expandedSize.height / 2;
        onPieceMove(pieceId, newX, newY);
      }
      
      setSelectedPieceId(pieceId);
    } else {
      // 在拼接板上：将拼图块移回待拼接区域
      setPieces(prevPieces => {
        return prevPieces.map(p => {
          if (p.id === pieceId) {
            return {
              ...p,
              x: 0, // 重置位置，让它回到待拼接区域显示
              y: 0,
              isCorrect: false // 标记为未完成
            };
          }
          return p;
        });
      });
      
      // 通知外部组件拼图块已移回
      if (onPieceMove) {
        onPieceMove(pieceId, 0, 0);
      }
      
      setSelectedPieceId(null);
    }
  }, [pieces, onPieceMove]);

  // 处理拼接板点击：将选中的拼图块移动到点击位置
  const handleBoardClick = useCallback((event: React.MouseEvent<HTMLDivElement>) => {
    if (!selectedPieceId) return;

    const selectedPiece = pieces.find(p => p.id === selectedPieceId);
    if (!selectedPiece) return;

    const rect = (event.currentTarget as HTMLDivElement).getBoundingClientRect();
    const clickX = event.clientX - rect.left;
    const clickY = event.clientY - rect.top;

    // 吸附到最近网格（考虑50px偏移）
    const gridSize = config.gridLayout.baseSize.width / 5;
    const offsetX = 50;
    const offsetY = 50;
    const snapX = Math.round((clickX - offsetX) / gridSize) * gridSize + offsetX;
    const snapY = Math.round((clickY - offsetY) / gridSize) * gridSize + offsetY;

    if (showDebugInfo) {
      // eslint-disable-next-line no-console
      console.log('[Irregular][boardClick]', {
        clickX: Math.round(clickX),
        clickY: Math.round(clickY),
        gridSize,
        offsetX,
        offsetY,
        snapX,
        snapY
      });
    }

    // 移动拼图块到拼接板
    handlePieceMove(selectedPieceId, snapX, snapY);

    // 检查是否需要标记为正确（坐标相对于拼接板容器）
    const targetX = Math.round((50 + selectedPiece.expandedPosition.x) / gridSize) * gridSize;
    const targetY = Math.round((50 + selectedPiece.expandedPosition.y) / gridSize) * gridSize;
    const deltaX = Math.abs(snapX - targetX);
    const deltaY = Math.abs(snapY - targetY);
    const tolerance = gridSize * 1.5; // 减小容差，因为现在都是网格对齐的

    if (deltaX <= tolerance && deltaY <= tolerance) {
      handleSnapToTarget(selectedPieceId);
    }

    // 取消选中
    setSelectedPieceId(null);
  }, [selectedPieceId, pieces, config, handlePieceMove, handleSnapToTarget]);

  // 重置拼图
  const resetPuzzle = useCallback(() => {
    setPieces(config.pieces.map(piece => ({ ...piece })));
    setSelectedPieceId(null);
  }, [config.pieces]);

  // 获取提示（显示一个正确位置）
  const getHint = useCallback(() => {
    const incorrectPieces = pieces.filter(piece => !piece.isCorrect && piece.isDraggable);
    if (incorrectPieces.length === 0) return;

    const randomPiece = incorrectPieces[Math.floor(Math.random() * incorrectPieces.length)];

    setPieces(prevPieces =>
      prevPieces.map(piece =>
        piece.id === randomPiece.id
          ? {
            ...piece,
            x: piece.basePosition.x,
            y: piece.basePosition.y,
            isCorrect: true
          }
          : piece
      )
    );
  }, [pieces]);

  const workspaceStyle: React.CSSProperties = {
    position: 'relative',
    width: '100%',
    height: '100%',
    backgroundColor: '#f8fafc',
    display: 'flex',
    gap: '10px',
    padding: '10px'
  };

  // 左侧待拼接区域
  const waitingAreaStyle: React.CSSProperties = {
    width: '350px',
    height: '100%',
    backgroundColor: 'rgba(248, 250, 252, 0.9)',
    border: '2px dashed #cbd5e1',
    borderRadius: '8px',
    padding: '10px',
    overflow: 'auto'
  };

  // 右侧拼接板区域
  const puzzleBoardStyle: React.CSSProperties = {
    flex: 1,
    height: '100%',
    backgroundColor: 'rgba(255, 255, 255, 0.9)',
    border: '2px solid #e2e8f0',
    borderRadius: '8px',
    position: 'relative',
    overflow: 'hidden'
  };

  const boardWidth = config.gridSize.cols * config.gridLayout.baseSize.width;
  const boardHeight = config.gridSize.rows * config.gridLayout.baseSize.height;

  // 网格参数已在前面计算

  return (
    <div style={workspaceStyle}>
      {/* 左侧：待拼接区域 */}
      <div style={waitingAreaStyle}>
        <div className="text-sm text-gray-600 mb-4 font-medium">
          待拼接块 ({pieces.filter(p => !p.isCorrect).length})
        </div>
        <div className="grid grid-cols-2 gap-3">
          {pieces.filter(piece => !piece.isCorrect).map((piece, _index) => (
            <div
              key={`waiting-${piece.id}`}
<<<<<<< HEAD
              className={`
                puzzle-piece relative cursor-pointer rounded-lg transition-all duration-200 p-2
=======
              onClick={(e) => {
                e.stopPropagation();
                handlePieceClick(piece.id);
              }}
              className={`
                relative cursor-pointer rounded-lg transition-all duration-200 p-2
>>>>>>> e91868aa
                ${selectedPieceId === piece.id
                  ? 'bg-blue-50 border-2 border-blue-500 shadow-lg scale-105'
                  : 'bg-gray-50 border-2 border-transparent hover:border-gray-300 hover:shadow-md'
                }
              `}
              data-piece-id={piece.id}
              data-x="0"
              data-y="0"
              onClick={(e) => {
                e.stopPropagation();
                handlePieceClick(piece.id);
              }}
              style={{
                position: 'relative',
                width: piece.expandedSize.width,
                height: piece.expandedSize.height,
                cursor: 'grab'
              }}
            >
              <div className="relative aspect-square">
                <img
                  src={piece.imageData}
                  alt={`拼图块 ${piece.id}`}
                  className="w-full h-full object-cover rounded"
                  style={{
                    clipPath: piece.clipPath,
                  }}
                  draggable={false}
                />

                {/* 选中指示器 */}
                {selectedPieceId === piece.id && (
                  <div className="absolute -top-1 -right-1 w-6 h-6 bg-blue-500 rounded-full flex items-center justify-center">
                    <svg className="w-4 h-4 text-white" fill="currentColor" viewBox="0 0 20 20">
                      <path fillRule="evenodd" d="M16.707 5.293a1 1 0 010 1.414l-8 8a1 1 0 01-1.414 0l-4-4a1 1 0 011.414-1.414L8 12.586l7.293-7.293a1 1 0 011.414 0z" clipRule="evenodd" />
                    </svg>
                  </div>
                )}
              </div>

              {/* 拼图块编号 */}
              <div className="text-xs text-gray-500 text-center mt-1">
                块 {piece.id}
              </div>
            </div>
          ))}
        </div>

        {/* 操作提示 */}
        <div className="mt-4 p-3 bg-blue-50 rounded-lg">
          <div className="text-xs text-blue-700">
            <div className="font-medium mb-1">操作说明：</div>
            <div>1. 点击选中待拼块</div>
            <div>2. 在右侧拼接板点击放置</div>
            <div>3. 拖拽调整位置</div>
          </div>
        </div>
      </div>

      {/* 右侧：拼接板区域 */}
      <div
        style={puzzleBoardStyle}
        onClick={handleBoardClick}
        id="puzzle-board"
      >
        {/* 拼图板背景网格 - 覆盖整个区域 */}
        <svg
          style={{
            position: 'absolute',
            top: 0,
            left: 0,
            width: '100%',
            height: '100%',
            pointerEvents: 'none',
            zIndex: 1
          }}
        >
          {/* 细网格线（从目标区域起始位置开始） */}
          {Array.from({ length: Math.floor((puzzleBoardStyle.flex ? 800 : 700) / gridSize) + 1 }, (_, i) => (
            <line
              key={`grid-v-${i}`}
              x1={50 + i * gridSize}
              y1={0}
              x2={50 + i * gridSize}
              y2="100%"
              stroke="#e2e8f0"
              strokeWidth={1}
              strokeDasharray="2,2"
              opacity={0.3}
            />
          ))}
          {Array.from({ length: Math.floor(600 / gridSize) + 1 }, (_, i) => (
            <line
              key={`grid-h-${i}`}
              x1={0}
              y1={50 + i * gridSize}
              x2="100%"
              y2={50 + i * gridSize}
              stroke="#e2e8f0"
              strokeWidth={1}
              strokeDasharray="2,2"
              opacity={0.3}
            />
          ))}
        </svg>

        {/* 目标拼图区域标识 */}
        <div
          style={{
            position: 'absolute',
            top: 50,
            left: 50,
            width: boardWidth,
            height: boardHeight,
            border: '3px dashed #6b7280',
            borderRadius: '8px',
            backgroundColor: 'rgba(107, 114, 128, 0.05)',
            zIndex: 2
          }}
        >
          {/* 拼图块边界线 */}
          <svg
            style={{
              position: 'absolute',
              top: 0,
              left: 0,
              width: '100%',
              height: '100%',
              pointerEvents: 'none'
            }}
          >
            {/* 主要网格线（拼图块边界） */}
            {Array.from({ length: config.gridSize.cols + 1 }, (_, i) => (
              <line
                key={`main-v-${i}`}
                x1={i * config.gridLayout.baseSize.width}
                y1={0}
                x2={i * config.gridLayout.baseSize.width}
                y2={boardHeight}
                stroke="#94a3b8"
                strokeWidth={2}
                strokeDasharray="8,4"
              />
            ))}
            {Array.from({ length: config.gridSize.rows + 1 }, (_, i) => (
              <line
                key={`main-h-${i}`}
                x1={0}
                y1={i * config.gridLayout.baseSize.height}
                x2={boardWidth}
                y2={i * config.gridLayout.baseSize.height}
                stroke="#94a3b8"
                strokeWidth={2}
                strokeDasharray="8,4"
              />
            ))}
          </svg>
        </div>

        {/* 拼接板标题 */}
        <div
          style={{
            position: 'absolute',
            top: 5,
            left: 20,
            fontSize: '14px',
            color: '#6b7280',
            fontWeight: 'medium'
          }}
        >
          拼接板 ({config.gridSize.rows}×{config.gridSize.cols})
        </div>

        {/* 可拖拽的拼图块（使用interactjs） */}
        {pieces.filter(piece => piece.isCorrect).map(piece => {
          return (
            <div
              key={`draggable-${piece.id}`}
              className="puzzle-piece"
              style={{
                position: 'absolute',
                left: piece.x,
                top: piece.y,
                width: piece.expandedSize.width,
                height: piece.expandedSize.height,
                zIndex: selectedPieceId === piece.id ? 100 : 10,
                cursor: 'grab',
                transform: 'translate(0px, 0px)', // 初始transform
                filter: selectedPieceId === piece.id ? 'drop-shadow(0 0 10px rgba(59, 130, 246, 0.8))' : 'none'
              }}
              data-piece-id={piece.id}
              data-x="0"
              data-y="0"
              onClick={(e) => {
                e.stopPropagation();
                handlePieceClick(piece.id);
              }}
            >
              <img
                src={piece.imageData}
                alt={`拼图块 ${piece.id}`}
                style={{
                  width: '100%',
                  height: '100%',
                  clipPath: piece.clipPath,
                  userSelect: 'none',
                  pointerEvents: 'none',
                  objectFit: 'cover'
                }}
                draggable={false}
              />
            </div>
          );
        })}
      </div>



      {/* 游戏控制面板 */}
      <div
        style={{
          position: 'absolute',
          bottom: 10,
          right: 10,
          display: 'flex',
          gap: '8px',
          zIndex: 200
        }}
      >
        <button
          onClick={getHint}
          className="px-3 py-1 bg-blue-500 text-white text-sm rounded hover:bg-blue-600 transition-colors"
          disabled={completionStatus.isComplete}
        >
          提示
        </button>
        <button
          onClick={resetPuzzle}
          className="px-3 py-1 bg-gray-500 text-white text-sm rounded hover:bg-gray-600 transition-colors"
        >
          重置
        </button>
      </div>

      {/* 完成庆祝效果 */}
      {completionStatus.isComplete && (
        <div
          style={{
            position: 'absolute',
            top: '50%',
            left: '50%',
            transform: 'translate(-50%, -50%)',
            background: 'rgba(34, 197, 94, 0.95)',
            color: 'white',
            padding: '20px 40px',
            borderRadius: '12px',
            textAlign: 'center',
            zIndex: 1000,
            animation: 'fadeIn 0.5s ease'
          }}
        >
          <div className="text-2xl font-bold mb-2">🎉 恭喜完成！</div>
          <div className="text-lg">异形拼图已成功拼接</div>
        </div>
      )}

      {/* 调试信息 */}
      {showDebugInfo && (
        <div
          style={{
            position: 'absolute',
            top: 10,
            left: 10,
            background: 'rgba(0, 0, 0, 0.8)',
            color: 'white',
            padding: '8px',
            borderRadius: '4px',
            fontSize: '12px',
            zIndex: 200
          }}
        >
          <div>总块数: {completionStatus.totalPieces}</div>
          <div>正确: {completionStatus.correctPieces}</div>
          <div>进度: {completionStatus.completionRate}%</div>
          <div>选中: {selectedPieceId || '无'}</div>
          {dragDebug && (
            <div style={{ marginTop: '6px', lineHeight: 1.4 }}>
              <div>—— Drag Debug ——</div>
              <div>piece: {dragDebug.pieceId}</div>
              <div>piece(left,top): {Math.round(dragDebug.pieceX)}, {Math.round(dragDebug.pieceY)}</div>
              <div>data(x,y): {Math.round(dragDebug.dataX)}, {Math.round(dragDebug.dataY)}</div>
              <div>current(x,y): {Math.round(dragDebug.currentX)}, {Math.round(dragDebug.currentY)}</div>
              <div>grid(size,offset): {dragDebug.gridSize}, {dragDebug.gridOffset}</div>
              <div>snap(noOffset): {dragDebug.snapNoOffsetX}, {dragDebug.snapNoOffsetY}</div>
              <div>snap(offset50): {dragDebug.snapOffset50X}, {dragDebug.snapOffset50Y}</div>
              <div>snap(mouseLocal): {dragDebug.snapBoardOffsetX}, {dragDebug.snapBoardOffsetY}</div>
            </div>
          )}
        </div>
      )}
    </div>
  );
};<|MERGE_RESOLUTION|>--- conflicted
+++ resolved
@@ -235,11 +235,7 @@
           event.target.style.zIndex = '';
           event.target.style.cursor = 'grab';
 
-<<<<<<< HEAD
           // 在 dragend 时一次性提交状态并判断拖拽位置
-=======
-          // 在 dragend 时一次性提交状态并做吸附判断
->>>>>>> e91868aa
           const pieceId = event.target.getAttribute('data-piece-id');
           const piece = pieces.find(p => p.id === pieceId);
           if (piece) {
@@ -455,12 +451,22 @@
     const incorrectPieces = pieces.filter(piece => !piece.isCorrect && piece.isDraggable);
     if (incorrectPieces.length === 0) return;
 
+
     const randomPiece = incorrectPieces[Math.floor(Math.random() * incorrectPieces.length)];
+
+    setPieces(prevPieces =>
+      prevPieces.map(piece =>
+        piece.id === randomPiece.id
 
     setPieces(prevPieces =>
       prevPieces.map(piece =>
         piece.id === randomPiece.id
           ? {
+            ...piece,
+            x: piece.basePosition.x,
+            y: piece.basePosition.y,
+            isCorrect: true
+          }
             ...piece,
             x: piece.basePosition.x,
             y: piece.basePosition.y,
@@ -519,17 +525,8 @@
           {pieces.filter(piece => !piece.isCorrect).map((piece, _index) => (
             <div
               key={`waiting-${piece.id}`}
-<<<<<<< HEAD
               className={`
                 puzzle-piece relative cursor-pointer rounded-lg transition-all duration-200 p-2
-=======
-              onClick={(e) => {
-                e.stopPropagation();
-                handlePieceClick(piece.id);
-              }}
-              className={`
-                relative cursor-pointer rounded-lg transition-all duration-200 p-2
->>>>>>> e91868aa
                 ${selectedPieceId === piece.id
                   ? 'bg-blue-50 border-2 border-blue-500 shadow-lg scale-105'
                   : 'bg-gray-50 border-2 border-transparent hover:border-gray-300 hover:shadow-md'
@@ -559,6 +556,7 @@
                   }}
                   draggable={false}
                 />
+
 
                 {/* 选中指示器 */}
                 {selectedPieceId === piece.id && (
@@ -691,6 +689,7 @@
 
         {/* 拼接板标题 */}
         <div
+        <div
           style={{
             position: 'absolute',
             top: 5,
