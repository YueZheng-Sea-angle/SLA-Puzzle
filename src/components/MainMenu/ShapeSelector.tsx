import React from 'react';
import { PieceShape } from '../../types';

interface ShapeOption {
  value: PieceShape;
  label: string;
  icon: string;
}

interface ShapeSelectorProps {
  selectedShape: PieceShape;
  onShapeChange: (shape: PieceShape) => void;
}

const SHAPE_OPTIONS: ShapeOption[] = [
  { value: 'square', label: '方形', icon: '⬜' },
  { value: 'triangle', label: '三角形', icon: '🔺' },
  { value: 'irregular', label: '异形', icon: '🧩' },
  { value: 'tetris', label: '俄罗斯方块', icon: '🟦' },
];

export const ShapeSelector: React.FC<ShapeSelectorProps> = ({
  selectedShape,
  onShapeChange,
}) => {
  return (
    <div>
      <h4 className="text-base font-medium text-slate-700 mb-3">拼图形状</h4>
      <div className="grid grid-cols-2 gap-2">
        {SHAPE_OPTIONS.map(option => (
          <button
            key={option.value}
<<<<<<< HEAD
            className={`px-2 py-4 flex flex-col items-center gap-1 rounded-lg border-2 transition-all duration-200 ${              selectedShape === option.value                ? 'border-[var(--lavender)] bg-[var(--lavender)] text-[var(--text-primary)]'                : 'border-[var(--border-color)] bg-[var(--light-pink-1)] text-[var(--text-secondary)] hover:border-[var(--primary-pink)] hover:bg-[var(--light-pink-2)]'            }`}
=======
            className={`px-2 py-4 flex flex-col items-center gap-1 rounded-lg border-2 transition-all duration-200 ${selectedShape === option.value
                ? 'border-indigo-500 bg-indigo-50 text-indigo-600'
                : 'border-slate-200 bg-white text-slate-600 hover:border-slate-300 hover:bg-slate-50'
              }`}
>>>>>>> e88b43ee
            onClick={() => onShapeChange(option.value)}
          >
            <span className="text-2xl">{option.icon}</span>
            <span className="text-xs font-medium">{option.label}</span>
          </button>
        ))}
      </div>
    </div>
  );
};<|MERGE_RESOLUTION|>--- conflicted
+++ resolved
@@ -30,14 +30,11 @@
         {SHAPE_OPTIONS.map(option => (
           <button
             key={option.value}
-<<<<<<< HEAD
-            className={`px-2 py-4 flex flex-col items-center gap-1 rounded-lg border-2 transition-all duration-200 ${              selectedShape === option.value                ? 'border-[var(--lavender)] bg-[var(--lavender)] text-[var(--text-primary)]'                : 'border-[var(--border-color)] bg-[var(--light-pink-1)] text-[var(--text-secondary)] hover:border-[var(--primary-pink)] hover:bg-[var(--light-pink-2)]'            }`}
-=======
-            className={`px-2 py-4 flex flex-col items-center gap-1 rounded-lg border-2 transition-all duration-200 ${selectedShape === option.value
-                ? 'border-indigo-500 bg-indigo-50 text-indigo-600'
-                : 'border-slate-200 bg-white text-slate-600 hover:border-slate-300 hover:bg-slate-50'
-              }`}
->>>>>>> e88b43ee
+            className={`px-2 py-4 flex flex-col items-center gap-1 rounded-lg border-2 transition-all duration-200 ${
+              selectedShape === option.value
+                ? 'border-[var(--lavender)] bg-[var(--lavender)] text-[var(--text-primary)]'
+                : 'border-[var(--border-color)] bg-[var(--light-pink-1)] text-[var(--text-secondary)] hover:border-[var(--primary-pink)] hover:bg-[var(--light-pink-2)]'
+            }`}
             onClick={() => onShapeChange(option.value)}
           >
             <span className="text-2xl">{option.icon}</span>
