/* 基础按钮样式 */
.btn {
  border: none;
  border-radius: 8px;
  font-weight: 600 !important;
  cursor: pointer;
  transition: all 0.2s ease;
  display: inline-flex;
  align-items: center;
  justify-content: center;
  gap: 8px;
  text-decoration: none;
  font-family: inherit;
  /* 确保文字可见性 */
  text-rendering: optimizeLegibility;
  -webkit-font-smoothing: antialiased;
  -moz-osx-font-smoothing: grayscale;
  /* 防止Tailwind样式覆盖 */
  font-size: inherit !important;
  line-height: 1.5 !important;
  text-align: center !important;
  vertical-align: middle !important;
  white-space: nowrap;
  user-select: none;
  -webkit-user-select: none;
  -moz-user-select: none;
  -ms-user-select: none;
}

.btn:disabled {
  cursor: not-allowed;
  opacity: 0.6;
}

.btn:focus {
  outline: 2px solid var(--primary-pink);
  outline-offset: 2px;
}

/* 尺寸变体 */
.btn-small {
  padding: 6px 12px;
  font-size: 14px !important;
  min-height: 32px;
}

.btn-medium {
  padding: 10px 20px;
  font-size: 16px !important;
  min-height: 40px;
}

.btn-large {
  padding: 14px 28px;
  font-size: 18px !important;
  min-height: 48px;
}

/* 颜色变体 - 马卡龙色系 */
.btn-primary {
<<<<<<< HEAD
  background-color: var(--primary-pink);
  color: var(--text-primary);
  opacity: 1;
=======
  background-color: #4F46E5;
  color: white !important;
>>>>>>> e88b43ee
}

.btn-primary:hover:not(:disabled) {
  background-color: var(--secondary-pink);
  opacity: 1;
}

.btn-secondary {
<<<<<<< HEAD
  background-color: var(--accent-pink);
  color: var(--text-primary);
  opacity: 1;
=======
  background-color: #6B7280;
  color: white !important;
>>>>>>> e88b43ee
}

.btn-secondary:hover:not(:disabled) {
  background-color: var(--secondary-pink);
  opacity: 1;
}

.btn-danger {
<<<<<<< HEAD
  background-color: var(--secondary-pink);
  color: var(--text-primary);
  opacity: 1;
=======
  background-color: #EF4444;
  color: white !important;
>>>>>>> e88b43ee
}

.btn-danger:hover:not(:disabled) {
  background-color: var(--primary-pink);
  opacity: 1;
}

.btn-success {
<<<<<<< HEAD
  background-color: var(--light-pink);
  color: var(--text-primary);
  border: 2px solid var(--primary-pink);
  opacity: 1;
}

.btn-success:hover:not(:disabled) {
  background-color: var(--accent-green);
  border-color: var(--accent-green);
=======
  background-color: #10B981;
  color: white !important;
}

.btn-success:hover:not(:disabled) {
  background-color: #059669;
}

/* 额外的样式保护，防止第三方样式库覆盖 */
.btn, .btn * {
  box-sizing: border-box;
}

/* 确保按钮内容的可见性 */
.btn:not(:disabled) {
  opacity: 1 !important;
  visibility: visible !important;
}

/* 防止文字被隐藏 */
.btn > * {
  color: inherit !important;
  font-weight: inherit !important;
  display: inline !important;
  visibility: visible !important;
}

/* 特定针对表情符号和文字的样式 */
.btn .emoji,
.btn .icon {
  display: inline-block !important;
  font-style: normal !important;
  font-variant: normal !important;
  text-rendering: auto !important;
  line-height: 1 !important;
}

/* 确保按钮文字在所有状态下都可见 */
.btn:hover > *,
.btn:focus > *,
.btn:active > * {
  color: inherit !important;
  opacity: 1 !important;
  visibility: visible !important;
>>>>>>> e88b43ee
}<|MERGE_RESOLUTION|>--- conflicted
+++ resolved
@@ -58,14 +58,9 @@
 
 /* 颜色变体 - 马卡龙色系 */
 .btn-primary {
-<<<<<<< HEAD
   background-color: var(--primary-pink);
   color: var(--text-primary);
   opacity: 1;
-=======
-  background-color: #4F46E5;
-  color: white !important;
->>>>>>> e88b43ee
 }
 
 .btn-primary:hover:not(:disabled) {
@@ -74,14 +69,9 @@
 }
 
 .btn-secondary {
-<<<<<<< HEAD
   background-color: var(--accent-pink);
   color: var(--text-primary);
   opacity: 1;
-=======
-  background-color: #6B7280;
-  color: white !important;
->>>>>>> e88b43ee
 }
 
 .btn-secondary:hover:not(:disabled) {
@@ -90,14 +80,9 @@
 }
 
 .btn-danger {
-<<<<<<< HEAD
   background-color: var(--secondary-pink);
   color: var(--text-primary);
   opacity: 1;
-=======
-  background-color: #EF4444;
-  color: white !important;
->>>>>>> e88b43ee
 }
 
 .btn-danger:hover:not(:disabled) {
@@ -106,7 +91,6 @@
 }
 
 .btn-success {
-<<<<<<< HEAD
   background-color: var(--light-pink);
   color: var(--text-primary);
   border: 2px solid var(--primary-pink);
@@ -116,13 +100,7 @@
 .btn-success:hover:not(:disabled) {
   background-color: var(--accent-green);
   border-color: var(--accent-green);
-=======
-  background-color: #10B981;
-  color: white !important;
-}
-
-.btn-success:hover:not(:disabled) {
-  background-color: #059669;
+  opacity: 1;
 }
 
 /* 额外的样式保护，防止第三方样式库覆盖 */
@@ -161,5 +139,4 @@
   color: inherit !important;
   opacity: 1 !important;
   visibility: visible !important;
->>>>>>> e88b43ee
 }