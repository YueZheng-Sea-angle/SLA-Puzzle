import React, { useState } from 'react';
import { Button } from '../components/common/Button';
import { useAuth } from '../contexts/AuthContext';
import { createAchievements } from '../data/achievementsData';
import './Achievements.css';

interface AchievementPageProps {
  onBackToMenu: () => void;
}

interface Achievement {
  id: string;
  title: string;
  description: string;
  icon: string;
  category: 'progress' | 'performance' | 'special' | 'milestone' | 'social' | 'technical';
  progress?: number;
  maxProgress?: number;
  isUnlocked: boolean;
  unlockedAt?: Date;
  rarity: 'common' | 'rare' | 'epic' | 'legendary';
  reward?: string;
}

export const Achievements: React.FC<AchievementPageProps> = ({ onBackToMenu }) => {
  const { authState } = useAuth();
  const [selectedCategory, setSelectedCategory] = useState<string>('all');
  const [achievements, setAchievements] = useState<Achievement[]>([]);
  const [loading, setLoading] = useState(true);

  const user = authState.user;

<<<<<<< HEAD
  // 从后端获取成就数据
  React.useEffect(() => {
    const fetchAchievements = async () => {
      try {
        const { apiService } = await import('../services/apiService');
        const response = await apiService.getAchievements();
        
        if (response.success && response.data) {
          // 转换后端数据格式为前端格式
          const formattedAchievements: Achievement[] = response.data.achievements.map((achievement: any) => ({
            id: achievement.id,
            title: achievement.title,
            description: achievement.description,
            icon: achievement.icon,
            category: achievement.category,
            progress: achievement.progress,
            maxProgress: achievement.maxProgress,
            isUnlocked: achievement.isUnlocked,
            unlockedAt: achievement.unlockedAt ? new Date(achievement.unlockedAt) : undefined,
            rarity: achievement.rarity,
            reward: achievement.rewardCoins > 0 || achievement.rewardExperience > 0 
              ? `金币 +${achievement.rewardCoins} 经验 +${achievement.rewardExperience}`
              : undefined
          }));
          
          setAchievements(formattedAchievements);
        } else {
          console.error('获取成就数据失败:', response.error);
          // 如果后端失败，回退到本地数据
          const { createAchievements } = await import('../data/achievementsData');
          const localAchievements = createAchievements({
            gamesCompleted: user?.gamesCompleted || 0,
            achievements: user?.achievements || [],
            level: user?.level || 1,
            experience: user?.experience || 0,
            coins: user?.coins || 0,
            totalScore: user?.totalScore || 0,
            bestTimes: user?.bestTimes || {}
          });
          setAchievements(localAchievements);
        }
      } catch (error) {
        console.error('获取成就数据时发生错误:', error);
        // 回退到本地数据
        const { createAchievements } = await import('../data/achievementsData');
        const localAchievements = createAchievements({
          gamesCompleted: user?.gamesCompleted || 0,
          achievements: user?.achievements || [],
          level: user?.level || 1,
          experience: user?.experience || 0,
          coins: user?.coins || 0,
          totalScore: user?.totalScore || 0,
          bestTimes: user?.bestTimes || {}
        });
        setAchievements(localAchievements);
      } finally {
        setLoading(false);
      }
    };

    if (authState.isAuthenticated) {
      fetchAchievements();
    }
  }, [authState.isAuthenticated, user]);
=======
  // 使用新的成就数据系统
  const achievements: Achievement[] = createAchievements({
    gamesCompleted: user?.gamesCompleted || 0,
    achievements: user?.achievements || [],
    level: user?.level || 1,
    experience: user?.experience || 0,
    coins: user?.coins || 0,
    totalScore: user?.totalScore || 0,
    bestTimes: user?.bestTimes || {},
    recentGameResults: (user as any)?.recentGameResults || [],
    difficultyStats: (user as any)?.difficultyStats || {
      easyCompleted: 0,
      mediumCompleted: 0,
      hardCompleted: 0,
      expertCompleted: 0,
    }
  });
>>>>>>> 3be756cd

  const categories = [
    { id: 'all', label: '全部', icon: '🏆' },
    { id: 'progress', label: '进度成就', icon: '🧩' },
    { id: 'performance', label: '表现成就', icon: '⚡' },
    { id: 'milestone', label: '里程碑', icon: '🎯' },
    { id: 'special', label: '特殊成就', icon: '⭐' },
    { id: 'social', label: '社交成就', icon: '👥' },
    { id: 'technical', label: '技术成就', icon: '🔧' }
  ];

  const filteredAchievements = selectedCategory === 'all' 
    ? achievements 
    : achievements.filter(a => a.category === selectedCategory);

  const unlockedCount = achievements.filter(a => a.isUnlocked).length;
  const totalCount = achievements.length;

  const getRarityColor = (rarity: Achievement['rarity']) => {
    const colors = {
      common: '#6b7280',
      rare: '#3b82f6',
      epic: '#8b5cf6',
      legendary: '#f59e0b'
    };
    return colors[rarity];
  };

  const formatDate = (date: Date) => {
    return date.toLocaleDateString('zh-CN', {
      year: 'numeric',
      month: 'short',
      day: 'numeric'
    });
  };

  if (loading) {
    return (
      <div className="achievements-page">
        <div className="loading-container">
          <div className="loading-spinner"></div>
          <p>加载成就数据中...</p>
        </div>
      </div>
    );
  }

  return (
    <div className="achievements-page">
      <div className="achievements-header">
        <div className="header-left">
          <Button onClick={onBackToMenu} variant="secondary" size="medium">
            ← 返回菜单
          </Button>
          <h1>🏆 成就系统</h1>
        </div>
        
        <div className="achievements-stats">
          <div className="stat-item">
            <span className="stat-value">{unlockedCount}</span>
            <span className="stat-label">已解锁</span>
          </div>
          <div className="stat-divider">/</div>
          <div className="stat-item">
            <span className="stat-value">{totalCount}</span>
            <span className="stat-label">总数</span>
          </div>
          <div className="progress-ring">
            <div 
              className="progress-fill"
              style={{ 
                '--progress': `${(unlockedCount / totalCount) * 100}%` 
              } as React.CSSProperties}
            />
            <span className="progress-text">{Math.round((unlockedCount / totalCount) * 100)}%</span>
          </div>
        </div>
      </div>

      <div className="achievements-content">
        <div className="category-tabs">
          {categories.map(category => (
            <button
              key={category.id}
              className={`category-tab ${selectedCategory === category.id ? 'active' : ''}`}
              onClick={() => setSelectedCategory(category.id)}
            >
              <span className="category-icon">{category.icon}</span>
              <span className="category-label">{category.label}</span>
              <span className="category-count">
                {category.id === 'all' 
                  ? achievements.length 
                  : achievements.filter(a => a.category === category.id).length
                }
              </span>
            </button>
          ))}
        </div>

        <div className="achievements-grid">
          {filteredAchievements.map((achievement) => (
            <div 
              key={achievement.id} 
              className={`achievement-card ${achievement.isUnlocked ? 'unlocked' : 'locked'}`}
            >
              <div className="achievement-header">
                {/* 这里可以放图标和稀有度等 */}
              </div>
              <div className="achievement-content">
                <h3 className={`achievement-title ${achievement.isUnlocked ? 'unlocked-text' : 'locked-text'}`}>
                  {achievement.title}
                </h3>
                <p className="achievement-description">{achievement.description}</p>
                {typeof achievement.progress === 'number' && typeof achievement.maxProgress === 'number' && achievement.maxProgress > 1 && (
                  <div className="achievement-progress-bar">
                    <div className="progress-info">
                      <span className="progress-text">进度：</span>
                      <span className="progress-numbers">{achievement.progress} / {achievement.maxProgress}</span>
                      <span className="progress-percentage">{Math.floor((achievement.progress / achievement.maxProgress) * 100)}%</span>
                    </div>
                    <div className="progress-bar">
                      <div
                        className="progress-fill"
                        style={{ width: `${Math.min(100, (achievement.progress / achievement.maxProgress) * 100)}%` }}
                      ></div>
                    </div>
                  </div>
                )}
                {achievement.reward && (
                  <div className="achievement-reward">
                    <span className="reward-label">奖励：</span>
                    <span className="reward-text">{achievement.reward}</span>
                  </div>
                )}
                {achievement.isUnlocked && achievement.unlockedAt && (
                  <div className="unlock-date">
                    解锁于 {formatDate(achievement.unlockedAt)}
                  </div>
                )}
              </div>
            </div>
          ))}
        </div>

        {filteredAchievements.length === 0 && (
          <div className="no-achievements">
            <div className="empty-state">
              <div className="empty-icon">🏆</div>
              <h3>暂无成就</h3>
              <p>该分类下还没有成就，继续游戏来解锁更多成就吧！</p>
            </div>
          </div>
        )}
      </div>
    </div>
  );
};<|MERGE_RESOLUTION|>--- conflicted
+++ resolved
@@ -30,8 +30,7 @@
 
   const user = authState.user;
 
-<<<<<<< HEAD
-  // 从后端获取成就数据
+  // 从后端获取成就数据，整合组员的优化逻辑
   React.useEffect(() => {
     const fetchAchievements = async () => {
       try {
@@ -59,7 +58,7 @@
           setAchievements(formattedAchievements);
         } else {
           console.error('获取成就数据失败:', response.error);
-          // 如果后端失败，回退到本地数据
+          // 如果后端失败，回退到本地数据，使用组员优化的成就数据系统
           const { createAchievements } = await import('../data/achievementsData');
           const localAchievements = createAchievements({
             gamesCompleted: user?.gamesCompleted || 0,
@@ -68,13 +67,20 @@
             experience: user?.experience || 0,
             coins: user?.coins || 0,
             totalScore: user?.totalScore || 0,
-            bestTimes: user?.bestTimes || {}
+            bestTimes: user?.bestTimes || {},
+            recentGameResults: (user as any)?.recentGameResults || [],
+            difficultyStats: (user as any)?.difficultyStats || {
+              easyCompleted: 0,
+              mediumCompleted: 0,
+              hardCompleted: 0,
+              expertCompleted: 0,
+            }
           });
           setAchievements(localAchievements);
         }
       } catch (error) {
         console.error('获取成就数据时发生错误:', error);
-        // 回退到本地数据
+        // 回退到本地数据，使用组员优化的成就数据系统
         const { createAchievements } = await import('../data/achievementsData');
         const localAchievements = createAchievements({
           gamesCompleted: user?.gamesCompleted || 0,
@@ -83,7 +89,14 @@
           experience: user?.experience || 0,
           coins: user?.coins || 0,
           totalScore: user?.totalScore || 0,
-          bestTimes: user?.bestTimes || {}
+          bestTimes: user?.bestTimes || {},
+          recentGameResults: (user as any)?.recentGameResults || [],
+          difficultyStats: (user as any)?.difficultyStats || {
+            easyCompleted: 0,
+            mediumCompleted: 0,
+            hardCompleted: 0,
+            expertCompleted: 0,
+          }
         });
         setAchievements(localAchievements);
       } finally {
@@ -95,25 +108,6 @@
       fetchAchievements();
     }
   }, [authState.isAuthenticated, user]);
-=======
-  // 使用新的成就数据系统
-  const achievements: Achievement[] = createAchievements({
-    gamesCompleted: user?.gamesCompleted || 0,
-    achievements: user?.achievements || [],
-    level: user?.level || 1,
-    experience: user?.experience || 0,
-    coins: user?.coins || 0,
-    totalScore: user?.totalScore || 0,
-    bestTimes: user?.bestTimes || {},
-    recentGameResults: (user as any)?.recentGameResults || [],
-    difficultyStats: (user as any)?.difficultyStats || {
-      easyCompleted: 0,
-      mediumCompleted: 0,
-      hardCompleted: 0,
-      expertCompleted: 0,
-    }
-  });
->>>>>>> 3be756cd
 
   const categories = [
     { id: 'all', label: '全部', icon: '🏆' },
