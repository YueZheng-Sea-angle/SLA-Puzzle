<<<<<<< HEAD
import React, { useState, useEffect, useCallback } from 'react';
import { IrregularPuzzleConfig, IrregularPuzzleGenerator, IrregularPuzzlePiece } from '../utils/puzzleGenerator/irregular';
import { IrregularAnswerGrid } from '../components/game/IrregularAnswerGrid';
import IrregularAnswerGridIrregular from '../components/game/IrregularAnswerGridIrregular';
import { Timer } from '../components/common/Timer';
import { Button } from '../components/common/Button';
import { GameHelpButton } from '../components/common/GameHelp';
=======
import React, { useState, useEffect, useCallback } from 'react'; import { IrregularPuzzleConfig, IrregularPuzzleGenerator, IrregularPuzzlePiece } from '../utils/puzzleGenerator/irregular';
import { IrregularAnswerGrid } from '../components/game/IrregularAnswerGrid';
import { Timer } from '../components/common/Timer';
import { Button } from '../components/common/Button';
import { GameHelpButton } from '../components/common/GameHelp';
import { LeaderboardModal } from '../components/leaderboard/LeaderboardModal';
>>>>>>> e91868aa
import '../components/game/PuzzleGame.css';
import '../components/game/PuzzleWorkspace.css';

interface IrregularPuzzleGameProps {
  onBackToMenu: () => void;
  imageData?: string;
  gridSize?: '3x3' | '4x4' | '5x5' | '6x6';
}

export const IrregularPuzzleGame: React.FC<IrregularPuzzleGameProps> = ({
  onBackToMenu,
  imageData,
  gridSize = '3x3'
}) => {
  const [puzzleConfig, setPuzzleConfig] = useState<IrregularPuzzleConfig | null>(null);
  const [isLoading, setIsLoading] = useState(true);
  const [error, setError] = useState<string | null>(null);
  const [isGameStarted, setIsGameStarted] = useState(false);
  const [gameStartTime, setGameStartTime] = useState<Date | null>(null);
  const [isComplete, setIsComplete] = useState(false);
  const [progress, setProgress] = useState({ correct: 0, total: 0, percentage: 0 });
  const [elapsedTime, setElapsedTime] = useState(0);
  const [selectedPiece, setSelectedPiece] = useState<string | null>(null);
  const [showAnswers, setShowAnswers] = useState(false);
  const [moves, setMoves] = useState(0);
  const [draggedPiece, setDraggedPiece] = useState<string | null>(null);
  const [dragOverSlot, setDragOverSlot] = useState<number | null>(null);
  const [answerGrid, setAnswerGrid] = useState<(IrregularPuzzlePiece | null)[]>([]);
<<<<<<< HEAD
=======
  const [showLeaderboard, setShowLeaderboard] = useState(false);
>>>>>>> e91868aa

  // 生成拼图配置
  const generatePuzzle = useCallback(async () => {
    try {
      setIsLoading(true);
      setError(null);

      let puzzleImageData = imageData;

      // 如果没有提供图像，使用默认图像
      if (!puzzleImageData) {
        // 这里可以使用预设的测试图像
        puzzleImageData = '/images/nature/landscape1.svg'; // 假设有这个图像
      }

      const config = await IrregularPuzzleGenerator.generateSimpleIrregular(
        puzzleImageData,
        gridSize
      );

      setPuzzleConfig(config);
    } catch (err) {
      console.error('生成异形拼图失败:', err);
      setError(err instanceof Error ? err.message : '生成拼图时发生未知错误');
    } finally {
      setIsLoading(false);
    }
  }, [imageData, gridSize]);

  // 开始游戏
  const startGame = useCallback(() => {
    if (puzzleConfig) {
      setIsGameStarted(true);
      setGameStartTime(new Date());
      setIsComplete(false);
      setProgress({ correct: 0, total: puzzleConfig.pieces.length, percentage: 0 });
      setElapsedTime(0);
      setMoves(0);

      // 初始化答题网格
      const totalSlots = puzzleConfig.gridSize.rows * puzzleConfig.gridSize.cols;
      setAnswerGrid(new Array(totalSlots).fill(null));
    }
  }, [puzzleConfig]);

  // 初始化生成拼图
  useEffect(() => {
    generatePuzzle();
  }, [generatePuzzle]);

  // 计时器更新
  useEffect(() => {
    if (gameStartTime && !isComplete && isGameStarted) {
      const timer = setInterval(() => {
        const now = new Date();
        const elapsed = Math.floor((now.getTime() - gameStartTime.getTime()) / 1000);
        setElapsedTime(elapsed);
      }, 1000);

      return () => clearInterval(timer);
    }
  }, [gameStartTime, isComplete, isGameStarted]);

  // 处理拼图完成
  const handlePuzzleComplete = useCallback(() => {
    setIsComplete(true);
    console.log('异形拼图完成！');
  }, []);

  // 处理键盘快捷键
  useEffect(() => {
    const handleKeyPress = (e: KeyboardEvent) => {
      if (e.key === 'Escape') {
        setSelectedPiece(null);
      }
    };

    window.addEventListener('keydown', handleKeyPress);
    return () => window.removeEventListener('keydown', handleKeyPress);
  }, []);

  // 重新开始游戏
  const handleRestart = useCallback(() => {
    setIsGameStarted(false);
    setGameStartTime(null);
    setIsComplete(false);
    setProgress({ correct: 0, total: 0, percentage: 0 });
    setElapsedTime(0);
    setSelectedPiece(null);
    setMoves(0);
    setDraggedPiece(null);
    setDragOverSlot(null);
    setAnswerGrid([]);
    generatePuzzle();
  }, [generatePuzzle]);

  // 处理拼图块选择
  const handlePieceSelect = useCallback((pieceId: string | null) => {
    setSelectedPiece(pieceId);
    setMoves(prev => prev + 1);
  }, []);

  // 处理拼图块放置
  const handlePiecePlacement = useCallback((pieceId: string, slotIndex: number) => {
    if (!puzzleConfig) return;

    // 找到要放置的拼图块
    const piece = puzzleConfig.pieces.find(p => p.id === pieceId);
    if (!piece) return;

    // 检查槽位是否已被占用，如果被占用则移回处理区
    let newAnswerGrid = [...answerGrid];
<<<<<<< HEAD
    let existingPieceId: string | null = null;
    
    if (newAnswerGrid[slotIndex] !== null) {
      const existingPiece = newAnswerGrid[slotIndex];
      if (existingPiece) {
        existingPieceId = existingPiece.id;
=======
    if (newAnswerGrid[slotIndex] !== null) {
      const existingPiece = newAnswerGrid[slotIndex];
      if (existingPiece) {
        // 将原有拼图块的状态重置为未放置
        const updatedPieces = puzzleConfig.pieces.map(p =>
          p.id === existingPiece.id ? { ...p, isCorrect: false } : p
        );
        setPuzzleConfig({ ...puzzleConfig, pieces: updatedPieces });
>>>>>>> e91868aa
      }
    }

    // 检查该拼图块是否已经在其他槽位，如果是则清空那个槽位
    const currentSlotIndex = newAnswerGrid.findIndex(slot => slot?.id === pieceId);
    if (currentSlotIndex !== -1) {
      newAnswerGrid[currentSlotIndex] = null;
    }

<<<<<<< HEAD
    // 一次性更新所有拼图块的状态
    const updatedPieces = puzzleConfig.pieces.map(p => {
      if (p.id === pieceId) {
        // 当前拖拽的拼图块标记为已放置
        return { ...p, isCorrect: true };
      } else if (existingPieceId && p.id === existingPieceId) {
        // 被覆盖的拼图块标记为未放置，回到处理区
        return { ...p, isCorrect: false };
=======
    // 更新拼图配置，将拼图块标记为已放置
    const updatedPieces = puzzleConfig.pieces.map(p => {
      if (p.id === pieceId) {
        return { ...p, isCorrect: true };
>>>>>>> e91868aa
      }
      return p;
    });

    setPuzzleConfig({ ...puzzleConfig, pieces: updatedPieces });

    // 将拼图块放置到新槽位
    newAnswerGrid[slotIndex] = { ...piece, isCorrect: true };
    setAnswerGrid(newAnswerGrid);

    // 更新进度
    const correctCount = newAnswerGrid.filter(slot => slot !== null).length;
    const totalCount = puzzleConfig.pieces.length;
    const percentage = Math.round((correctCount / totalCount) * 100);

    setProgress({
      correct: correctCount,
      total: totalCount,
      percentage
    });

    // 检查是否完成
    if (correctCount === totalCount) {
      setIsComplete(true);
      handlePuzzleComplete();
    }

    setSelectedPiece(null);
    setMoves(prev => prev + 1);
  }, [puzzleConfig, answerGrid, handlePuzzleComplete]);

  // 处理拼图块移除
  const handlePieceRemoval = useCallback((pieceId: string) => {
    if (!puzzleConfig) return;

    // 找到拼图块在答题网格中的位置
    const slotIndex = answerGrid.findIndex(piece => piece?.id === pieceId);
    if (slotIndex === -1) return;

    // 更新拼图配置，将拼图块标记为未放置
    const updatedPieces = puzzleConfig.pieces.map(p =>
      p.id === pieceId ? { ...p, isCorrect: false } : p
    );

    setPuzzleConfig({ ...puzzleConfig, pieces: updatedPieces });

    // 更新答题网格
    const newAnswerGrid = [...answerGrid];
    newAnswerGrid[slotIndex] = null;
    setAnswerGrid(newAnswerGrid);

    // 更新进度
    const correctCount = newAnswerGrid.filter(slot => slot !== null).length;
    const totalCount = puzzleConfig.pieces.length;
    const percentage = Math.round((correctCount / totalCount) * 100);

    setProgress({
      correct: correctCount,
      total: totalCount,
      percentage
    });

    setMoves(prev => prev + 1);
  }, [puzzleConfig, answerGrid]);

<<<<<<< HEAD
=======
  // 获取提示：自动放置一个正确的拼图块，优先选择边缘位置
  const getHint = useCallback(() => {
    if (!puzzleConfig || isComplete) return;

    const { pieces, gridSize } = puzzleConfig;

    // 找出所有可以放置的拼图块（未放置的拼图块 + 位置错误的拼图块）
    const availablePieces: { piece: IrregularPuzzlePiece; isWrongPosition: boolean; slotIndex?: number }[] = [];

    pieces.forEach((piece) => {
      const slotIndex = answerGrid.findIndex(slot => slot?.id === piece.id);
      const correctSlotIndex = piece.gridRow * gridSize.cols + piece.gridCol;

      if (slotIndex === -1) {
        // 未放置的拼图块
        availablePieces.push({ piece, isWrongPosition: false });
      } else if (slotIndex !== correctSlotIndex) {
        // 位置错误的拼图块
        availablePieces.push({ piece, isWrongPosition: true, slotIndex });
      }
    });

    if (availablePieces.length === 0) return; // 没有可提示的拼图块

    // 计算边缘位置的优先级（边缘位置优先）
    const getSlotPriority = (piece: IrregularPuzzlePiece): number => {
      const row = piece.gridRow;
      const col = piece.gridCol;

      // 边缘位置：第一行、最后一行、第一列、最后一列
      if (row === 0 || row === gridSize.rows - 1 || col === 0 || col === gridSize.cols - 1) {
        return 1; // 高优先级
      }
      return 2; // 低优先级
    };

    // 按优先级排序可用拼图块
    availablePieces.sort((a, b) => {
      const priorityA = getSlotPriority(a.piece);
      const priorityB = getSlotPriority(b.piece);

      // 边缘位置优先，错误位置的拼图块优先于未放置的拼图块
      if (priorityA !== priorityB) return priorityA - priorityB;
      if (a.isWrongPosition !== b.isWrongPosition) return a.isWrongPosition ? -1 : 1;
      return 0;
    });

    // 选择第一个拼图块进行提示
    const selectedPieceInfo = availablePieces[0];
    const targetPiece = selectedPieceInfo.piece;
    const correctSlotIndex = targetPiece.gridRow * gridSize.cols + targetPiece.gridCol;

    // 如果拼图块当前在错误位置，先移除它
    if (selectedPieceInfo.isWrongPosition && selectedPieceInfo.slotIndex !== undefined) {
      const newAnswerGrid = [...answerGrid];
      newAnswerGrid[selectedPieceInfo.slotIndex] = null;
      setAnswerGrid(newAnswerGrid);
    }

    // 检查目标位置是否被其他拼图块占用
    if (answerGrid[correctSlotIndex] !== null) {
      const occupyingPiece = answerGrid[correctSlotIndex];
      if (occupyingPiece && occupyingPiece.id !== targetPiece.id) {
        // 移除占用的拼图块
        const newAnswerGrid = [...answerGrid];
        newAnswerGrid[correctSlotIndex] = null;
        setAnswerGrid(newAnswerGrid);

        // 更新占用拼图块的状态
        const updatedPieces = puzzleConfig.pieces.map(p =>
          p.id === occupyingPiece.id ? { ...p, isCorrect: false } : p
        );
        setPuzzleConfig({ ...puzzleConfig, pieces: updatedPieces });
      }
    }

    // 使用现有的handlePiecePlacement函数来放置拼图块
    setTimeout(() => {
      handlePiecePlacement(targetPiece.id, correctSlotIndex);

      // 高亮显示提示的拼图块
      setSelectedPiece(targetPiece.id);

      // 2秒后取消选择
      setTimeout(() => {
        setSelectedPiece(null);
      }, 2000);
    }, 100); // 小延迟确保状态更新完成

  }, [puzzleConfig, answerGrid, isComplete, handlePiecePlacement]);

>>>>>>> e91868aa
  // 拖拽开始处理
  const handleDragStart = useCallback((pieceId: string) => {
    setDraggedPiece(pieceId);
    setSelectedPiece(pieceId);
  }, []);

  // 拖拽结束处理
  const handleDragEnd = useCallback(() => {
    setDraggedPiece(null);
  }, []);

  // 拖拽到答题卡处理
  const handleDropToBoard = useCallback((slotIndex: number) => {
    if (draggedPiece) {
      handlePiecePlacement(draggedPiece, slotIndex);
    }
  }, [draggedPiece, handlePiecePlacement]);

  // 拖拽悬停处理
  const handleDragOver = useCallback((slotIndex: number) => {
    setDragOverSlot(slotIndex);
  }, []);

  // 拖拽离开处理
  const handleDragLeave = useCallback(() => {
    setDragOverSlot(null);
  }, []);  // 获取统计信息
  const stats = puzzleConfig ? IrregularPuzzleGenerator.getPuzzleStats(puzzleConfig) : null;

  // 加载状态
  if (isLoading) {
    return (
      <div className="puzzle-game-start">
        <div className="start-content">
          <div className="text-blue-500 text-6xl mb-4">🧩</div>
          <h2>生成拼图中</h2>
          <div className="puzzle-info">
            <p>请稍候，正在为您准备异形拼图...</p>
          </div>
        </div>
      </div>
    );
  }

  // 错误状态
  if (error) {
    return (
      <div className="puzzle-game-start">
        <div className="start-content">
          <div className="text-red-500 text-6xl mb-4">⚠️</div>
          <h2>生成失败</h2>
          <div className="puzzle-info">
            <p>{error}</p>
          </div>
          <div className="start-actions">
            <Button onClick={handleRestart} variant="primary">
              重试
            </Button>
            <Button onClick={onBackToMenu} variant="secondary">
              返回主菜单
            </Button>
          </div>
        </div>
      </div>
    );
  }

  if (!puzzleConfig) {
    return (
      <div className="puzzle-game-start">
        <div className="start-content">
          <div className="text-lg text-gray-600">拼图配置加载中...</div>
        </div>
      </div>
    );
  }

  // 游戏开始前的界面（使用方形拼图的样式）
  if (!isGameStarted) {
    return (
      <div className="puzzle-game-start">
        <div className="start-content">
          <h2>{puzzleConfig.name}</h2>
          <div className="puzzle-info">
            <p>难度: {stats?.difficulty}</p>
            <p>拼图块: {puzzleConfig.gridSize.rows} × {puzzleConfig.gridSize.cols}</p>
            <p>形状: 异形</p>
          </div>
          <div className="start-actions">
            <Button onClick={startGame} variant="primary" size="large">
              开始游戏
            </Button>
            <Button onClick={onBackToMenu} variant="secondary">
              返回菜单
            </Button>
          </div>
        </div>
      </div>
    );
  }

  // 获取处理区的拼图块（未正确放置的拼图块）
  const processingAreaPieces = puzzleConfig.pieces.filter(piece =>
    piece.isDraggable && !piece.isCorrect
  );

  return (
    <div className="puzzle-game">
      {/* 游戏头部（使用方形拼图的样式） */}
      <div className="game-header">
        <div className="game-info">
          <h3>{puzzleConfig.name}</h3>
          <div className="game-stats">
            <Timer time={elapsedTime} isRunning={!isComplete} />
            <span className="moves-counter">步数: {moves}</span>
          </div>
        </div>

        <div className="game-controls">
          <GameHelpButton />
          <Button
<<<<<<< HEAD
            onClick={() => {
              alert('提示功能正在开发中，敬请期待！');
            }}
=======
            onClick={getHint}
>>>>>>> e91868aa
            variant="secondary"
            size="small"
            className="hint-button"
          >
            💡 提示
          </Button>
          <Button
<<<<<<< HEAD
=======
            onClick={() => {
              // 打开排行榜模态框
              setShowLeaderboard(true);
            }}
            variant="secondary"
            size="small"
            className="leaderboard-button"
          >
            🏆 排行榜
          </Button>
          <Button
>>>>>>> e91868aa
            onClick={() => setShowAnswers(!showAnswers)}
            variant={showAnswers ? "primary" : "secondary"}
            size="small"
            className="answer-toggle"
          >
            {showAnswers ? '👁️ 隐藏答案' : '👁️‍🗨️ 显示答案'}
          </Button>
          <Button
            onClick={() => alert('保存功能开发中')}
            variant="secondary"
            size="small"
            className="save-button"
          >
            💾 保存进度
          </Button>
          <Button onClick={handleRestart} variant="secondary" size="small">
            🔄 重置游戏
          </Button>
          <Button onClick={onBackToMenu} variant="danger" size="small">
            🚪 退出游戏
          </Button>
        </div>
      </div>

      {/* 游戏主体（使用方形拼图的工作区布局） */}
      <div className="game-content">
        <div className="puzzle-workspace">
          {/* 左侧：拼图处理区 */}
          <div className="processing-area">
            <div className="area-header">
              <h3>拼图处理区</h3>
              <span className="piece-count">
                {processingAreaPieces.length} 块 | 进度: {progress.percentage}%
              </span>
            </div>
            {/* 异形拼图块，但使用方形拼图的布局样式 */}
            <div className="puzzle-piece-area">
              {processingAreaPieces.length > 0 ? (
                <div className="pieces-grid">
                  {processingAreaPieces.map(piece => (
                    <div
                      key={piece.id}
                      className={`puzzle-piece-item ${selectedPiece === piece.id ? 'selected' : ''} ${draggedPiece === piece.id ? 'dragging' : ''}`}
                      draggable={true}
                      onClick={() => handlePieceSelect(selectedPiece === piece.id ? null : piece.id)}
                      onDragStart={(e) => {
                        e.dataTransfer.setData('text/plain', piece.id);
                        e.dataTransfer.effectAllowed = 'move';
                        handleDragStart(piece.id);
                      }}
                      onDragEnd={handleDragEnd}
                    >
                      <img
                        src={piece.imageData}
                        alt={`拼图块 ${piece.id}`}
                        style={{
                          width: '100%',
                          height: '100%',
                          clipPath: piece.clipPath, // 保持异形切割
                          objectFit: 'cover'
                        }}
                        draggable={false}
                      />
                      {showAnswers && (
                        <div className="piece-number">{piece.gridRow * puzzleConfig.gridSize.cols + piece.gridCol + 1}</div>
                      )}
                      {selectedPiece === piece.id && (
                        <div className="selected-indicator">✓</div>
                      )}
                    </div>
                  ))}
                </div>
              ) : (
                <div className="empty-area">
                  <span>🎉 所有拼图块都已放置！</span>
                </div>
              )}

              {/* 操作提示 */}
              <div className="area-tips">
                <p><strong>操作提示：</strong></p>
                <p>1. 点击选择拼图块（异形切割保持原样）</p>
                <p>2. 点击右侧答题卡放置拼图块</p>
                <p>3. 拖拽拼图块到右侧答题卡</p>
                <p>4. 按 ESC 键取消选择</p>
              </div>
            </div>
          </div>
<<<<<<< HEAD

          {/* 右侧：拼图答题卡 */}
          <div className="answer-area">
            <div className="area-header">
              <h3>拼图答题卡</h3>
              <span className="grid-info">
                {puzzleConfig.gridSize.rows} × {puzzleConfig.gridSize.cols} | {progress.correct}/{progress.total} 正确
              </span>
            </div>
            {/* 使用异形拼图答题网格，采用方形拼图的模式 */}
            <div style={{ flex: 1, overflow: 'hidden' }}>
              <IrregularAnswerGridIrregular
                gridSize={puzzleConfig.gridSize}
                answerGrid={answerGrid}
                originalImage={puzzleConfig.originalImage}
                selectedPieceId={selectedPiece}
                showAnswers={showAnswers}
                onPlacePiece={handlePiecePlacement}
                onRemovePiece={handlePieceRemoval}
                onPieceSelect={handlePieceSelect}
                draggedPiece={draggedPiece}
                dragOverSlot={dragOverSlot}
                onDragStart={handleDragStart}
                onDragEnd={handleDragEnd}
                onDragOver={handleDragOver}
                onDragLeave={handleDragLeave}
                onDropToSlot={handleDropToBoard}
              />
            </div>
          </div>
        </div>
      </div>

=======

          {/* 右侧：拼图答题卡 */}
          <div className="answer-area">
            <div className="area-header">
              <h3>拼图答题卡</h3>
              <span className="grid-info">
                {puzzleConfig.gridSize.rows} × {puzzleConfig.gridSize.cols} | {progress.correct}/{progress.total} 正确
              </span>
            </div>
            {/* 使用异形拼图答题网格，采用方形拼图的模式 */}
            <div style={{ flex: 1, overflow: 'hidden' }}>
              <IrregularAnswerGrid
                gridSize={puzzleConfig.gridSize}
                answerGrid={answerGrid}
                originalImage={puzzleConfig.originalImage}
                selectedPieceId={selectedPiece}
                showAnswers={showAnswers}
                onPlacePiece={handlePiecePlacement}
                onRemovePiece={handlePieceRemoval}
                onPieceSelect={handlePieceSelect}
                draggedPiece={draggedPiece}
                dragOverSlot={dragOverSlot}
                onDragStart={handleDragStart}
                onDragEnd={handleDragEnd}
                onDragOver={handleDragOver}
                onDragLeave={handleDragLeave}
                onDropToSlot={handleDropToBoard}
              />
            </div>
          </div>
        </div>
      </div>

>>>>>>> e91868aa
      {/* 游戏完成提示（使用方形拼图的样式） */}
      {isComplete && (
        <div className="completion-modal">
          <div className="modal-content">
            <h3>🎉 恭喜完成！</h3>
            <p>完成时间: {Math.floor(elapsedTime / 60)}:{(elapsedTime % 60).toString().padStart(2, '0')}</p>
            <p>总步数: {moves}</p>
            <div className="modal-actions">
              <Button onClick={handleRestart} variant="primary">
                再玩一次
              </Button>
              <Button onClick={onBackToMenu} variant="secondary">
                返回菜单
              </Button>
            </div>
          </div>
        </div>
      )}

      {/* 操作提示 */}
      <div className="game-tips">
<<<<<<< HEAD
        <p>💡 操作提示：点击选择拼图块，点击或拖拽到右侧答题卡放置 | ESC 取消选择 | 异形拼图块保持原有的切割形状</p>
      </div>
=======
        <p>💡 操作提示：点击选择拼图块，点击或拖拽到右侧答题卡放置 | ESC取消选择 | 异形拼图块保持原有的切割形状</p>
      </div>

      {/* 排行榜模态框 */}
      <LeaderboardModal
        isVisible={showLeaderboard}
        onClose={() => setShowLeaderboard(false)}
        puzzleName={puzzleConfig?.name}
        difficulty="easy" // 三角形拼图默认难度
        pieceShape="triangle"
      />
>>>>>>> e91868aa
    </div>
  );
};

export default IrregularPuzzleGame;<|MERGE_RESOLUTION|>--- conflicted
+++ resolved
@@ -1,4 +1,3 @@
-<<<<<<< HEAD
 import React, { useState, useEffect, useCallback } from 'react';
 import { IrregularPuzzleConfig, IrregularPuzzleGenerator, IrregularPuzzlePiece } from '../utils/puzzleGenerator/irregular';
 import { IrregularAnswerGrid } from '../components/game/IrregularAnswerGrid';
@@ -6,14 +5,6 @@
 import { Timer } from '../components/common/Timer';
 import { Button } from '../components/common/Button';
 import { GameHelpButton } from '../components/common/GameHelp';
-=======
-import React, { useState, useEffect, useCallback } from 'react'; import { IrregularPuzzleConfig, IrregularPuzzleGenerator, IrregularPuzzlePiece } from '../utils/puzzleGenerator/irregular';
-import { IrregularAnswerGrid } from '../components/game/IrregularAnswerGrid';
-import { Timer } from '../components/common/Timer';
-import { Button } from '../components/common/Button';
-import { GameHelpButton } from '../components/common/GameHelp';
-import { LeaderboardModal } from '../components/leaderboard/LeaderboardModal';
->>>>>>> e91868aa
 import '../components/game/PuzzleGame.css';
 import '../components/game/PuzzleWorkspace.css';
 
@@ -42,10 +33,6 @@
   const [draggedPiece, setDraggedPiece] = useState<string | null>(null);
   const [dragOverSlot, setDragOverSlot] = useState<number | null>(null);
   const [answerGrid, setAnswerGrid] = useState<(IrregularPuzzlePiece | null)[]>([]);
-<<<<<<< HEAD
-=======
-  const [showLeaderboard, setShowLeaderboard] = useState(false);
->>>>>>> e91868aa
 
   // 生成拼图配置
   const generatePuzzle = useCallback(async () => {
@@ -158,23 +145,12 @@
 
     // 检查槽位是否已被占用，如果被占用则移回处理区
     let newAnswerGrid = [...answerGrid];
-<<<<<<< HEAD
     let existingPieceId: string | null = null;
     
     if (newAnswerGrid[slotIndex] !== null) {
       const existingPiece = newAnswerGrid[slotIndex];
       if (existingPiece) {
         existingPieceId = existingPiece.id;
-=======
-    if (newAnswerGrid[slotIndex] !== null) {
-      const existingPiece = newAnswerGrid[slotIndex];
-      if (existingPiece) {
-        // 将原有拼图块的状态重置为未放置
-        const updatedPieces = puzzleConfig.pieces.map(p =>
-          p.id === existingPiece.id ? { ...p, isCorrect: false } : p
-        );
-        setPuzzleConfig({ ...puzzleConfig, pieces: updatedPieces });
->>>>>>> e91868aa
       }
     }
 
@@ -184,7 +160,6 @@
       newAnswerGrid[currentSlotIndex] = null;
     }
 
-<<<<<<< HEAD
     // 一次性更新所有拼图块的状态
     const updatedPieces = puzzleConfig.pieces.map(p => {
       if (p.id === pieceId) {
@@ -193,12 +168,6 @@
       } else if (existingPieceId && p.id === existingPieceId) {
         // 被覆盖的拼图块标记为未放置，回到处理区
         return { ...p, isCorrect: false };
-=======
-    // 更新拼图配置，将拼图块标记为已放置
-    const updatedPieces = puzzleConfig.pieces.map(p => {
-      if (p.id === pieceId) {
-        return { ...p, isCorrect: true };
->>>>>>> e91868aa
       }
       return p;
     });
@@ -264,100 +233,6 @@
     setMoves(prev => prev + 1);
   }, [puzzleConfig, answerGrid]);
 
-<<<<<<< HEAD
-=======
-  // 获取提示：自动放置一个正确的拼图块，优先选择边缘位置
-  const getHint = useCallback(() => {
-    if (!puzzleConfig || isComplete) return;
-
-    const { pieces, gridSize } = puzzleConfig;
-
-    // 找出所有可以放置的拼图块（未放置的拼图块 + 位置错误的拼图块）
-    const availablePieces: { piece: IrregularPuzzlePiece; isWrongPosition: boolean; slotIndex?: number }[] = [];
-
-    pieces.forEach((piece) => {
-      const slotIndex = answerGrid.findIndex(slot => slot?.id === piece.id);
-      const correctSlotIndex = piece.gridRow * gridSize.cols + piece.gridCol;
-
-      if (slotIndex === -1) {
-        // 未放置的拼图块
-        availablePieces.push({ piece, isWrongPosition: false });
-      } else if (slotIndex !== correctSlotIndex) {
-        // 位置错误的拼图块
-        availablePieces.push({ piece, isWrongPosition: true, slotIndex });
-      }
-    });
-
-    if (availablePieces.length === 0) return; // 没有可提示的拼图块
-
-    // 计算边缘位置的优先级（边缘位置优先）
-    const getSlotPriority = (piece: IrregularPuzzlePiece): number => {
-      const row = piece.gridRow;
-      const col = piece.gridCol;
-
-      // 边缘位置：第一行、最后一行、第一列、最后一列
-      if (row === 0 || row === gridSize.rows - 1 || col === 0 || col === gridSize.cols - 1) {
-        return 1; // 高优先级
-      }
-      return 2; // 低优先级
-    };
-
-    // 按优先级排序可用拼图块
-    availablePieces.sort((a, b) => {
-      const priorityA = getSlotPriority(a.piece);
-      const priorityB = getSlotPriority(b.piece);
-
-      // 边缘位置优先，错误位置的拼图块优先于未放置的拼图块
-      if (priorityA !== priorityB) return priorityA - priorityB;
-      if (a.isWrongPosition !== b.isWrongPosition) return a.isWrongPosition ? -1 : 1;
-      return 0;
-    });
-
-    // 选择第一个拼图块进行提示
-    const selectedPieceInfo = availablePieces[0];
-    const targetPiece = selectedPieceInfo.piece;
-    const correctSlotIndex = targetPiece.gridRow * gridSize.cols + targetPiece.gridCol;
-
-    // 如果拼图块当前在错误位置，先移除它
-    if (selectedPieceInfo.isWrongPosition && selectedPieceInfo.slotIndex !== undefined) {
-      const newAnswerGrid = [...answerGrid];
-      newAnswerGrid[selectedPieceInfo.slotIndex] = null;
-      setAnswerGrid(newAnswerGrid);
-    }
-
-    // 检查目标位置是否被其他拼图块占用
-    if (answerGrid[correctSlotIndex] !== null) {
-      const occupyingPiece = answerGrid[correctSlotIndex];
-      if (occupyingPiece && occupyingPiece.id !== targetPiece.id) {
-        // 移除占用的拼图块
-        const newAnswerGrid = [...answerGrid];
-        newAnswerGrid[correctSlotIndex] = null;
-        setAnswerGrid(newAnswerGrid);
-
-        // 更新占用拼图块的状态
-        const updatedPieces = puzzleConfig.pieces.map(p =>
-          p.id === occupyingPiece.id ? { ...p, isCorrect: false } : p
-        );
-        setPuzzleConfig({ ...puzzleConfig, pieces: updatedPieces });
-      }
-    }
-
-    // 使用现有的handlePiecePlacement函数来放置拼图块
-    setTimeout(() => {
-      handlePiecePlacement(targetPiece.id, correctSlotIndex);
-
-      // 高亮显示提示的拼图块
-      setSelectedPiece(targetPiece.id);
-
-      // 2秒后取消选择
-      setTimeout(() => {
-        setSelectedPiece(null);
-      }, 2000);
-    }, 100); // 小延迟确保状态更新完成
-
-  }, [puzzleConfig, answerGrid, isComplete, handlePiecePlacement]);
-
->>>>>>> e91868aa
   // 拖拽开始处理
   const handleDragStart = useCallback((pieceId: string) => {
     setDraggedPiece(pieceId);
@@ -479,13 +354,9 @@
         <div className="game-controls">
           <GameHelpButton />
           <Button
-<<<<<<< HEAD
             onClick={() => {
               alert('提示功能正在开发中，敬请期待！');
             }}
-=======
-            onClick={getHint}
->>>>>>> e91868aa
             variant="secondary"
             size="small"
             className="hint-button"
@@ -493,20 +364,6 @@
             💡 提示
           </Button>
           <Button
-<<<<<<< HEAD
-=======
-            onClick={() => {
-              // 打开排行榜模态框
-              setShowLeaderboard(true);
-            }}
-            variant="secondary"
-            size="small"
-            className="leaderboard-button"
-          >
-            🏆 排行榜
-          </Button>
-          <Button
->>>>>>> e91868aa
             onClick={() => setShowAnswers(!showAnswers)}
             variant={showAnswers ? "primary" : "secondary"}
             size="small"
@@ -595,7 +452,6 @@
               </div>
             </div>
           </div>
-<<<<<<< HEAD
 
           {/* 右侧：拼图答题卡 */}
           <div className="answer-area">
@@ -629,41 +485,6 @@
         </div>
       </div>
 
-=======
-
-          {/* 右侧：拼图答题卡 */}
-          <div className="answer-area">
-            <div className="area-header">
-              <h3>拼图答题卡</h3>
-              <span className="grid-info">
-                {puzzleConfig.gridSize.rows} × {puzzleConfig.gridSize.cols} | {progress.correct}/{progress.total} 正确
-              </span>
-            </div>
-            {/* 使用异形拼图答题网格，采用方形拼图的模式 */}
-            <div style={{ flex: 1, overflow: 'hidden' }}>
-              <IrregularAnswerGrid
-                gridSize={puzzleConfig.gridSize}
-                answerGrid={answerGrid}
-                originalImage={puzzleConfig.originalImage}
-                selectedPieceId={selectedPiece}
-                showAnswers={showAnswers}
-                onPlacePiece={handlePiecePlacement}
-                onRemovePiece={handlePieceRemoval}
-                onPieceSelect={handlePieceSelect}
-                draggedPiece={draggedPiece}
-                dragOverSlot={dragOverSlot}
-                onDragStart={handleDragStart}
-                onDragEnd={handleDragEnd}
-                onDragOver={handleDragOver}
-                onDragLeave={handleDragLeave}
-                onDropToSlot={handleDropToBoard}
-              />
-            </div>
-          </div>
-        </div>
-      </div>
-
->>>>>>> e91868aa
       {/* 游戏完成提示（使用方形拼图的样式） */}
       {isComplete && (
         <div className="completion-modal">
@@ -685,22 +506,8 @@
 
       {/* 操作提示 */}
       <div className="game-tips">
-<<<<<<< HEAD
         <p>💡 操作提示：点击选择拼图块，点击或拖拽到右侧答题卡放置 | ESC 取消选择 | 异形拼图块保持原有的切割形状</p>
       </div>
-=======
-        <p>💡 操作提示：点击选择拼图块，点击或拖拽到右侧答题卡放置 | ESC取消选择 | 异形拼图块保持原有的切割形状</p>
-      </div>
-
-      {/* 排行榜模态框 */}
-      <LeaderboardModal
-        isVisible={showLeaderboard}
-        onClose={() => setShowLeaderboard(false)}
-        puzzleName={puzzleConfig?.name}
-        difficulty="easy" // 三角形拼图默认难度
-        pieceShape="triangle"
-      />
->>>>>>> e91868aa
     </div>
   );
 };
