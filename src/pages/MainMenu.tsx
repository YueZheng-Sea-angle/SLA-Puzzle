--- conflicted
+++ resolved
@@ -21,11 +21,10 @@
   onStartGame: (puzzleConfig: PuzzleConfig) => void;
   onLoadGame?: (saveId: string) => void;
   onStartIrregularGame: (imageData?: string, gridSize?: '3x3' | '4x4' | '5x5' | '6x6') => void;
-<<<<<<< HEAD
+
   onStartTetrisGame: (puzzleConfig: PuzzleConfig) => void;
   onOpenEditor: () => void;
-=======
->>>>>>> 6f7eda7e
+
   onOpenAchievements: () => void;
   onOpenDailyChallenge: () => void;
   onOpenShop: () => void;
@@ -38,11 +37,10 @@
   onStartGame,
   onLoadGame,
   onStartIrregularGame,
-<<<<<<< HEAD
+
   onStartTetrisGame,
   onOpenEditor,
-=======
->>>>>>> 6f7eda7e
+
   onOpenAchievements,
   onOpenDailyChallenge,
   onOpenShop,
