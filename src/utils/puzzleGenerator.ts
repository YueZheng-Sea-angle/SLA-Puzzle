--- conflicted
+++ resolved
@@ -9,11 +9,9 @@
   targetSize?: number;
 
   allowRotation?: boolean;
-<<<<<<< HEAD
-
-=======
+
   upsideDown?: boolean; // 颠倒世界特效
->>>>>>> fd5517ed
+
 }
 
 export class PuzzleGenerator {
